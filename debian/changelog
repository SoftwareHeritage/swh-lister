--- conflicted
+++ resolved
@@ -1,10 +1,3 @@
-<<<<<<< HEAD
-swh-lister (0.0.46-1~swh1~bpo10+1) buster-swh; urgency=medium
-
-  * Rebuild for buster-swh
-
- -- Software Heritage autobuilder (on jenkins-debian1) <jenkins@jenkins-debian1.internal.softwareheritage.org>  Thu, 19 Dec 2019 13:20:52 +0000
-=======
 swh-lister (0.0.47-1~swh1) unstable-swh; urgency=medium
 
   * New upstream release 0.0.47     - (tagged by Antoine R. Dumont
@@ -14,7 +7,6 @@
     tasks' with loader's expectation
 
  -- Software Heritage autobuilder (on jenkins-debian1) <jenkins@jenkins-debian1.internal.softwareheritage.org>  Thu, 09 Jan 2020 09:34:26 +0000
->>>>>>> 7c154b37
 
 swh-lister (0.0.46-1~swh1) unstable-swh; urgency=medium
 
