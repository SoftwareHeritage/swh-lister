--- conflicted
+++ resolved
@@ -1,10 +1,3 @@
-<<<<<<< HEAD
-swh-lister (0.0.21-1~swh1~bpo9+1) stretch-swh; urgency=medium
-
-  * Rebuild for stretch-swh
-
- -- Software Heritage autobuilder (on jenkins-debian1) <jenkins@jenkins-debian1.internal.softwareheritage.org>  Thu, 11 Apr 2019 09:07:34 +0000
-=======
 swh-lister (0.0.22-1~swh1) unstable-swh; urgency=medium
 
   * New upstream release 0.0.22     - (tagged by Antoine Lambert
@@ -12,7 +5,6 @@
   * Upstream changes:     - version 0.0.22
 
  -- Software Heritage autobuilder (on jenkins-debian1) <jenkins@jenkins-debian1.internal.softwareheritage.org>  Thu, 23 May 2019 09:05:34 +0000
->>>>>>> a4168b06
 
 swh-lister (0.0.21-1~swh1) unstable-swh; urgency=medium
 
