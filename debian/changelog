<<<<<<< HEAD
swh-lister (5.9.4-1~swh1~bpo10+1) buster-swh; urgency=medium

  * Rebuild for buster-swh

 -- Software Heritage autobuilder (on jenkins-debian1) <jenkins@jenkins-debian1.internal.softwareheritage.org>  Wed, 02 Aug 2023 14:53:27 +0000
=======
swh-lister (5.9.5-1~swh1) unstable-swh; urgency=medium

  * New upstream release 5.9.5     - (tagged by Antoine R. Dumont
    (@ardumont) <ardumont@softwareheritage.org> on 2023-08-04 11:15:58
    +0200)
  * Upstream changes:     - v5.9.5     - packagist: Yield pages of
    origins to regularly record origins     - packagist: Skip package if
    unable to parse the last update date     - packagist: Allow batch
    size records configuration in constructor     - packagist: Continue
    listing when github server hangs up     - packagist: Randomize the
    packages list

 -- Software Heritage autobuilder (on jenkins-debian1) <jenkins@jenkins-debian1.internal.softwareheritage.org>  Fri, 04 Aug 2023 09:22:55 +0000
>>>>>>> 84979d84

swh-lister (5.9.4-1~swh1) unstable-swh; urgency=medium

  * New upstream release 5.9.4     - (tagged by Antoine R. Dumont
    (@ardumont) <ardumont@softwareheritage.org> on 2023-08-02 16:42:55
    +0200)
  * Upstream changes:     - v5.9.4     - packagist: Fix json parsing
    which is different depending on the metadata page used

 -- Software Heritage autobuilder (on jenkins-debian1) <jenkins@jenkins-debian1.internal.softwareheritage.org>  Wed, 02 Aug 2023 14:49:58 +0000

swh-lister (5.9.3-1~swh1) unstable-swh; urgency=medium

  * New upstream release 5.9.3     - (tagged by Antoine R. Dumont
    (@ardumont) <ardumont@softwareheritage.org> on 2023-08-02 14:34:30
    +0200)
  * Upstream changes:     - v5.9.3     - packagist: Improve extract
    package metadata information algorithm

 -- Software Heritage autobuilder (on jenkins-debian1) <jenkins@jenkins-debian1.internal.softwareheritage.org>  Wed, 02 Aug 2023 12:41:08 +0000

swh-lister (5.9.2-1~swh1) unstable-swh; urgency=medium

  * New upstream release 5.9.2     - (tagged by Antoine R. Dumont
    (@ardumont) <ardumont@softwareheritage.org> on 2023-08-01 15:13:30
    +0200)
  * Upstream changes:     - v5.9.2     - lister.pattern: Make batch
    record parametric     - lister.pattern: Restore flushing origin
    batch in the scheduler

 -- Software Heritage autobuilder (on jenkins-debian1) <jenkins@jenkins-debian1.internal.softwareheritage.org>  Tue, 01 Aug 2023 13:21:01 +0000

swh-lister (5.9.0-1~swh1) unstable-swh; urgency=medium

  * New upstream release 5.9.0     - (tagged by Antoine R. Dumont
    (@ardumont) <ardumont@softwareheritage.org> on 2023-07-13 12:00:29
    +0200)
  * Upstream changes:     - v5.9.0     - Add stagit lister     - Add
    gitiles lister

 -- Software Heritage autobuilder (on jenkins-debian1) <jenkins@jenkins-debian1.internal.softwareheritage.org>  Thu, 13 Jul 2023 10:07:14 +0000

swh-lister (5.8.0-2~swh1) unstable-swh; urgency=medium

  * Fix dependency and bump new release

 -- Antoine R. Dumont (@ardumont) <antoine.romain.dumont@gmail.com>  Tue, 11 Jul 2023 13:04:03 +0000

swh-lister (5.8.0-1~swh1) unstable-swh; urgency=medium

  * New upstream release 5.8.0     - (tagged by Antoine R. Dumont
    (@ardumont) <ardumont@softwareheritage.org> on 2023-07-11 11:58:07
    +0200)
  * Upstream changes:     - v5.8.0     - Add Gitweb lister

 -- Software Heritage autobuilder (on jenkins-debian1) <jenkins@jenkins-debian1.internal.softwareheritage.org>  Tue, 11 Jul 2023 10:06:03 +0000

swh-lister (5.7.4-1~swh1) unstable-swh; urgency=medium

  * New upstream release 5.7.4     - (tagged by Antoine Lambert
    <anlambert@softwareheritage.org> on 2023-07-04 17:38:19 +0200)
  * Upstream changes:     - version 5.7.4

 -- Software Heritage autobuilder (on jenkins-debian1) <jenkins@jenkins-debian1.internal.softwareheritage.org>  Tue, 04 Jul 2023 15:44:30 +0000

swh-lister (5.7.3-1~swh1) unstable-swh; urgency=medium

  * New upstream release 5.7.3     - (tagged by Antoine Lambert
    <anlambert@softwareheritage.org> on 2023-07-04 15:25:25 +0200)
  * Upstream changes:     - version 5.7.3

 -- Software Heritage autobuilder (on jenkins-debian1) <jenkins@jenkins-debian1.internal.softwareheritage.org>  Tue, 04 Jul 2023 14:21:55 +0000

swh-lister (5.7.2-1~swh1) unstable-swh; urgency=medium

  * New upstream release 5.7.2     - (tagged by Antoine R. Dumont
    (@ardumont) <ardumont@softwareheritage.org> on 2023-06-28 14:12:59
    +0200)
  * Upstream changes:     - v5.7.2     - gogs: Ensure to list all
    repositories

 -- Software Heritage autobuilder (on jenkins-debian1) <jenkins@jenkins-debian1.internal.softwareheritage.org>  Wed, 28 Jun 2023 12:19:13 +0000

swh-lister (5.7.1-1~swh1) unstable-swh; urgency=medium

  * New upstream release 5.7.1     - (tagged by Antoine Lambert
    <anlambert@softwareheritage.org> on 2023-06-23 14:29:49 +0200)
  * Upstream changes:     - version 5.7.1

 -- Software Heritage autobuilder (on jenkins-debian1) <jenkins@jenkins-debian1.internal.softwareheritage.org>  Fri, 23 Jun 2023 12:36:24 +0000

swh-lister (5.7.0-1~swh1) unstable-swh; urgency=medium

  * New upstream release 5.7.0     - (tagged by Antoine Lambert
    <anlambert@softwareheritage.org> on 2023-06-23 11:03:55 +0200)
  * Upstream changes:     - version 5.7.0

 -- Software Heritage autobuilder (on jenkins-debian1) <jenkins@jenkins-debian1.internal.softwareheritage.org>  Fri, 23 Jun 2023 10:06:15 +0000

swh-lister (5.6.3-1~swh1) unstable-swh; urgency=medium

  * New upstream release 5.6.3     - (tagged by Antoine R. Dumont
    (@ardumont) <ardumont@softwareheritage.org> on 2023-06-08 11:34:01
    +0200)
  * Upstream changes:     - v5.6.3     - nixguix/lister: Rename listed
    origin visit type to tarball-directory

 -- Software Heritage autobuilder (on jenkins-debian1) <jenkins@jenkins-debian1.internal.softwareheritage.org>  Thu, 08 Jun 2023 09:40:03 +0000

swh-lister (5.6.2-1~swh1) unstable-swh; urgency=medium

  * New upstream release 5.6.2     - (tagged by Antoine R. Dumont
    (@ardumont) <ardumont@softwareheritage.org> on 2023-06-08 09:34:48
    +0200)
  * Upstream changes:     - v5.6.2     - lister.nixguix: Propagate the
    origin reference to the loader

 -- Software Heritage autobuilder (on jenkins-debian1) <jenkins@jenkins-debian1.internal.softwareheritage.org>  Thu, 08 Jun 2023 07:41:02 +0000

swh-lister (5.6.1-1~swh1) unstable-swh; urgency=medium

  * New upstream release 5.6.1     - (tagged by Antoine R. Dumont
    (@ardumont) <ardumont@softwareheritage.org> on 2023-06-05 14:45:55
    +0200)
  * Upstream changes:     - v5.6.1     - Adapt directory loader visit
    type depending on the vcs tree to ingest

 -- Software Heritage autobuilder (on jenkins-debian1) <jenkins@jenkins-debian1.internal.softwareheritage.org>  Mon, 05 Jun 2023 13:05:55 +0000

swh-lister (5.6.0-1~swh1) unstable-swh; urgency=medium

  * New upstream release 5.6.0     - (tagged by Antoine R. Dumont
    (@ardumont) <ardumont@softwareheritage.org> on 2023-05-31 14:30:32
    +0200)
  * Upstream changes:     - v5.6.0     - nixguix/lister: Deal with
    directory with recursive checksums

 -- Software Heritage autobuilder (on jenkins-debian1) <jenkins@jenkins-debian1.internal.softwareheritage.org>  Wed, 31 May 2023 12:37:14 +0000

swh-lister (5.5.0-1~swh1) unstable-swh; urgency=medium

  * New upstream release 5.5.0     - (tagged by Antoine R. Dumont
    (@ardumont) <ardumont@softwareheritage.org> on 2023-05-26 11:19:22
    +0200)
  * Upstream changes:     - v5.5.0     - cgit: Allow url to be optional

 -- Software Heritage autobuilder (on jenkins-debian1) <jenkins@jenkins-debian1.internal.softwareheritage.org>  Fri, 26 May 2023 09:25:27 +0000

swh-lister (5.4.0-1~swh1) unstable-swh; urgency=medium

  * New upstream release 5.4.0     - (tagged by Antoine R. Dumont
    (@ardumont) <ardumont@softwareheritage.org> on 2023-05-19 15:41:32
    +0200)
  * Upstream changes:     - v5.4.0     - lister: Allow lister to build
    url out of the instance parameter     - Fix crash of 'swh lister
    run' when called without -l

 -- Software Heritage autobuilder (on jenkins-debian1) <jenkins@jenkins-debian1.internal.softwareheritage.org>  Fri, 19 May 2023 13:48:45 +0000

swh-lister (5.3.0-1~swh1) unstable-swh; urgency=medium

  * New upstream release 5.3.0     - (tagged by Antoine R. Dumont
    (@ardumont) <ardumont@softwareheritage.org> on 2023-05-02 11:47:13
    +0200)
  * Upstream changes:     - v5.3.0     - lister/nixguix: Make artifact
    nature check happen on all urls

 -- Software Heritage autobuilder (on jenkins-debian1) <jenkins@jenkins-debian1.internal.softwareheritage.org>  Tue, 02 May 2023 12:39:23 +0000

swh-lister (5.2.0-1~swh1) unstable-swh; urgency=medium

  * New upstream release 5.2.0     - (tagged by Antoine R. Dumont
    (@ardumont) <ardumont@softwareheritage.org> on 2023-04-26 14:54:07
    +0200)
  * Upstream changes:     - v5.2.0     - nixguix/lister: Rename
    checksums_computation to checksum_layout     - Use http_retry
    decorator from swh.core.retry module     - hex: Update loader
    arguments

 -- Software Heritage autobuilder (on jenkins-debian1) <jenkins@jenkins-debian1.internal.softwareheritage.org>  Wed, 26 Apr 2023 13:01:14 +0000

swh-lister (5.1.0-1~swh1) unstable-swh; urgency=medium

  * New upstream release 5.1.0     - (tagged by Antoine Lambert
    <anlambert@softwareheritage.org> on 2023-03-21 17:04:27 +0100)
  * Upstream changes:     - version 5.1.0

 -- Software Heritage autobuilder (on jenkins-debian1) <jenkins@jenkins-debian1.internal.softwareheritage.org>  Tue, 21 Mar 2023 16:11:29 +0000

swh-lister (5.0.0-1~swh1) unstable-swh; urgency=medium

  * New upstream release 5.0.0     - (tagged by Antoine R. Dumont
    (@ardumont) <ardumont@softwareheritage.org> on 2023-03-21 14:34:38
    +0100)
  * Upstream changes:     - v5.0.0     - feat: Add Hex.pm lister     -
    Allow passing more parameters to cgit lister task

 -- Software Heritage autobuilder (on jenkins-debian1) <jenkins@jenkins-debian1.internal.softwareheritage.org>  Tue, 21 Mar 2023 13:46:09 +0000

swh-lister (4.4.0-1~swh1) unstable-swh; urgency=medium

  * New upstream release 4.4.0     - (tagged by Antoine R. Dumont
    (@ardumont) <ardumont@softwareheritage.org> on 2023-03-13 10:54:25
    +0100)
  * Upstream changes:     - v4.4.0     - lister.bitbucket: Skip buggy
    pages

 -- Software Heritage autobuilder (on jenkins-debian1) <jenkins@jenkins-debian1.internal.softwareheritage.org>  Mon, 13 Mar 2023 10:01:44 +0000

swh-lister (4.3.3-1~swh1) unstable-swh; urgency=medium

  * New upstream release 4.3.3     - (tagged by Antoine R. Dumont
    (@ardumont) <ardumont@softwareheritage.org> on 2023-01-03 10:42:06
    +0100)
  * Upstream changes:     - v4.3.3     - github: Fix fixtures use in
    tests

 -- Software Heritage autobuilder (on jenkins-debian1) <jenkins@jenkins-debian1.internal.softwareheritage.org>  Tue, 03 Jan 2023 09:48:49 +0000

swh-lister (4.3.1-1~swh1) unstable-swh; urgency=medium

  * New upstream release 4.3.1     - (tagged by Antoine R. Dumont
    (@ardumont) <ardumont@softwareheritage.org> on 2022-12-14 16:18:11
    +0100)
  * Upstream changes:     - v4.3.1     - gogs, gitea: Fix task execution
    to pass along extra kwargs

 -- Software Heritage autobuilder (on jenkins-debian1) <jenkins@jenkins-debian1.internal.softwareheritage.org>  Wed, 14 Dec 2022 15:27:34 +0000

swh-lister (4.3.0-1~swh1) unstable-swh; urgency=medium

  * New upstream release 4.3.0     - (tagged by Nicolas Dandrimont
    <nicolas@dandrimont.eu> on 2022-12-06 10:47:31 +0100)
  * Upstream changes:     - Release swh.lister 4.3.0     - introduce
    Fedora lister     - implement incremental mode for nuget and puppet
    listers     - add a list of ignored path prefixes for the GitLab
    lister     - add page limit and origins per page limit to all
    listers     - add an option to send all origins as disabled to all
    listers

 -- Software Heritage autobuilder (on jenkins-debian1) <jenkins@jenkins-debian1.internal.softwareheritage.org>  Tue, 06 Dec 2022 09:57:36 +0000

swh-lister (4.2.0-1~swh1) unstable-swh; urgency=medium

  * New upstream release 4.2.0     - (tagged by Valentin Lorentz
    <vlorentz@softwareheritage.org> on 2022-11-07 10:42:36 +0100)
  * Upstream changes:     - v4.2.0     - * Add origin URL validation

 -- Software Heritage autobuilder (on jenkins-debian1) <jenkins@jenkins-debian1.internal.softwareheritage.org>  Mon, 07 Nov 2022 09:50:15 +0000

swh-lister (4.1.1-1~swh1) unstable-swh; urgency=medium

  * New upstream release 4.1.1     - (tagged by Antoine R. Dumont
    (@ardumont) <ardumont@softwareheritage.org> on 2022-10-26 17:38:43
    +0200)
  * Upstream changes:     - v4.1.1     - lister: Make sure lister that
    requires github tokens can use it

 -- Software Heritage autobuilder (on jenkins-debian1) <jenkins@jenkins-debian1.internal.softwareheritage.org>  Wed, 26 Oct 2022 15:55:41 +0000

swh-lister (4.1.0-1~swh1) unstable-swh; urgency=medium

  * New upstream release 4.1.0     - (tagged by Antoine R. Dumont
    (@ardumont) <ardumont@softwareheritage.org> on 2022-10-26 14:35:02
    +0200)
  * Upstream changes:     - v4.1.0     - nixguix: Use content-
    disposition from http head request if provided     - nixguix: Deal
    with edge case url with version instead of extension     - Puppet:
    Switch artifacts from dict to list     - nixguix: Allow lister to
    ignore specific extensions     - nixguix/test: Add all supported
    tarball extensions to test manifest     - conda: Yield listed
    origins after all artifacts in a page are processed     - Add
    support for more tarball recognition based on extensions

 -- Software Heritage autobuilder (on jenkins-debian1) <jenkins@jenkins-debian1.internal.softwareheritage.org>  Wed, 26 Oct 2022 12:41:59 +0000

swh-lister (4.0.1-1~swh1) unstable-swh; urgency=medium

  * New upstream release 4.0.1     - (tagged by Antoine R. Dumont
    (@ardumont) <ardumont@softwareheritage.org> on 2022-10-24 11:41:49
    +0200)
  * Upstream changes:     - v4.0.1     - gogs/lister: Allow public gogs
    instance listing

 -- Software Heritage autobuilder (on jenkins-debian1) <jenkins@jenkins-debian1.internal.softwareheritage.org>  Mon, 24 Oct 2022 09:50:06 +0000

swh-lister (4.0.0-1~swh1) unstable-swh; urgency=medium

  * New upstream release 4.0.0     - (tagged by Antoine Lambert
    <anlambert@softwareheritage.org> on 2022-10-18 12:18:48 +0200)
  * Upstream changes:     - version 4.0.0

 -- Software Heritage autobuilder (on jenkins-debian1) <jenkins@jenkins-debian1.internal.softwareheritage.org>  Tue, 18 Oct 2022 10:25:55 +0000

swh-lister (3.0.2-1~swh1) unstable-swh; urgency=medium

  * New upstream release 3.0.2     - (tagged by Vincent SELLIER
    <vincent.sellier@softwareheritage.org> on 2022-09-20 17:10:16 +0200)
  * Upstream changes:     - v3.0.2     - Changelog:     - * 2022-09-20
    cgit: Ensure the clone url is searched on the right tab     - * 2022-
    09-20 gogs: Skip pages with error 500

 -- Software Heritage autobuilder (on jenkins-debian1) <jenkins@jenkins-debian1.internal.softwareheritage.org>  Tue, 20 Sep 2022 15:17:33 +0000

swh-lister (3.0.1-1~swh1) unstable-swh; urgency=medium

  * New upstream release 3.0.1     - (tagged by Antoine R. Dumont
    (@ardumont) <ardumont@softwareheritage.org> on 2022-09-20 11:32:36
    +0200)
  * Upstream changes:     - v3.0.1     - golang: Update lister name     -
    arch: Set log level to debug for URL requests     - arch: Use
    tempfile module to create temporary directory     - pubdev.lister:
    Decrease verbosity

 -- Software Heritage autobuilder (on jenkins-debian1) <jenkins@jenkins-debian1.internal.softwareheritage.org>  Tue, 20 Sep 2022 09:39:07 +0000

swh-lister (3.0.0-1~swh2) unstable-swh; urgency=medium

  * Fix build dependencies and bump new release

 -- Antoine R. Dumont (@ardumont) <ardumont@softwareheritage.org>  Thu, 08 Sep 2022 11:57:38 +0200

swh-lister (3.0.0-1~swh1) unstable-swh; urgency=medium

  * New upstream release 3.0.0     - (tagged by Antoine R. Dumont
    (@ardumont) <ardumont@softwareheritage.org> on 2022-09-08 11:19:49
    +0200)
  * Upstream changes:     - v3.0.0     - Add new lister pubdev (Dart,
    Flutter)     - Add new lister Arch User Repository (AUR)     - Add
    new lister Golang     - Add new lister Bower     - Add new lister
    Gogs     - maven: Use BeautifulSoup instead of xmltodict for parsing
    pom files     - crates.lister: Implement incremental mode

 -- Software Heritage autobuilder (on jenkins-debian1) <jenkins@jenkins-debian1.internal.softwareheritage.org>  Thu, 08 Sep 2022 09:27:56 +0000

swh-lister (2.9.3-1~swh1) unstable-swh; urgency=medium

  * New upstream release 2.9.3     - (tagged by Antoine R. Dumont
    (@ardumont) <ardumont@softwareheritage.org> on 2022-05-23 15:39:15
    +0200)
  * Upstream changes:     - v2.9.3     - Adapt maven lister to list
    canonical gh urls if any     - Use swh.core.github.pytest_plugin in
    github tests

 -- Software Heritage autobuilder (on jenkins-debian1) <jenkins@jenkins-debian1.internal.softwareheritage.org>  Mon, 23 May 2022 13:47:34 +0000

swh-lister (2.9.2-1~swh1) unstable-swh; urgency=medium

  * New upstream release 2.9.2     - (tagged by Antoine R. Dumont
    (@ardumont) <ardumont@softwareheritage.org> on 2022-05-10 10:22:12
    +0200)
  * Upstream changes:     - v2.9.2     - maven: Prevent
    UnicodeDecodeError when processing pom file

 -- Software Heritage autobuilder (on jenkins-debian1) <jenkins@jenkins-debian1.internal.softwareheritage.org>  Tue, 10 May 2022 08:27:22 +0000

swh-lister (2.9.1-1~swh1) unstable-swh; urgency=medium

  * New upstream release 2.9.1     - (tagged by Antoine R. Dumont
    (@ardumont) <ardumont@softwareheritage.org> on 2022-04-29 14:45:18
    +0200)
  * Upstream changes:     - v2.9.1     - crates: Create one origin per
    package instead of per version     - maven: Handle null mtime value
    in index for jar archive     - maven: Remove extraction of groupId
    and artifactId from pom files     - maven: Create one origin per
    package instead of one per package version     - Bump mypy to v0.942

 -- Software Heritage autobuilder (on jenkins-debian1) <jenkins@jenkins-debian1.internal.softwareheritage.org>  Fri, 29 Apr 2022 12:50:29 +0000

swh-lister (2.9.0-1~swh1) unstable-swh; urgency=medium

  * New upstream release 2.9.0     - (tagged by Valentin Lorentz
    <vlorentz@softwareheritage.org> on 2022-04-26 11:28:55 +0200)
  * Upstream changes:     - v2.9.0     - * github: Remove dead code     -
    * github: Refactor rate-limiting out of the GitHubLister class     -
    * maven: Remove duplicated code related to setting instance from
    netloc

 -- Software Heritage autobuilder (on jenkins-debian1) <jenkins@jenkins-debian1.internal.softwareheritage.org>  Tue, 26 Apr 2022 09:34:54 +0000

swh-lister (2.8.2-1~swh1) unstable-swh; urgency=medium

  * New upstream release 2.8.2     - (tagged by Antoine R. Dumont
    (@ardumont) <ardumont@softwareheritage.org> on 2022-04-25 12:34:14
    +0200)
  * Upstream changes:     - v2.8.2     - sourceforge: Fix listing of bzr
    projects     - sourceforge: Do not consider Attic as a valid CVS
    module

 -- Software Heritage autobuilder (on jenkins-debian1) <jenkins@jenkins-debian1.internal.softwareheritage.org>  Mon, 25 Apr 2022 10:39:18 +0000

swh-lister (2.8.1-1~swh1) unstable-swh; urgency=medium

  * New upstream release 2.8.1     - (tagged by Antoine R. Dumont
    (@ardumont) <ardumont@softwareheritage.org> on 2022-04-14 15:56:17
    +0200)
  * Upstream changes:     - v2.8.1     - maven: Fix argument of type
    'NoneType' is not iterable

 -- Software Heritage autobuilder (on jenkins-debian1) <jenkins@jenkins-debian1.internal.softwareheritage.org>  Thu, 14 Apr 2022 14:01:42 +0000

swh-lister (2.8.0-1~swh2) unstable-swh; urgency=medium

  * Bump new release (fix build dep)

 -- Antoine R. Dumont (@ardumont) <ardumont@softwareheritage.org>  Thu, 14 Apr 2022 14:51:05 +0200

swh-lister (2.8.0-1~swh1) unstable-swh; urgency=medium

  * New upstream release 2.8.0     - (tagged by Antoine R. Dumont
    (@ardumont) <ardumont@softwareheritage.org> on 2022-04-14 11:42:16
    +0200)
  * Upstream changes:     - v2.8.0     - lister: Add new rust crates
    lister     - maven: Continue listing if unable to retrieve pom
    information     - maven: log error message when not able to retrieve
    the index to read

 -- Software Heritage autobuilder (on jenkins-debian1) <jenkins@jenkins-debian1.internal.softwareheritage.org>  Thu, 14 Apr 2022 09:50:25 +0000

swh-lister (2.7.2-1~swh1) unstable-swh; urgency=medium

  * New upstream release 2.7.2     - (tagged by Antoine Lambert
    <anlambert@softwareheritage.org> on 2022-03-11 13:34:15 +0100)
  * Upstream changes:     - version 2.7.2

 -- Software Heritage autobuilder (on jenkins-debian1) <jenkins@jenkins-debian1.internal.softwareheritage.org>  Fri, 11 Mar 2022 12:38:38 +0000

swh-lister (2.7.1-1~swh1) unstable-swh; urgency=medium

  * New upstream release 2.7.1     - (tagged by Antoine R. Dumont
    (@ardumont) <ardumont@softwareheritage.org> on 2022-02-18 10:42:52
    +0100)
  * Upstream changes:     - v2.7.1     - launchpad: Ignore erratic page
    and continue listing next page

 -- Software Heritage autobuilder (on jenkins-debian1) <jenkins@jenkins-debian1.internal.softwareheritage.org>  Fri, 18 Feb 2022 09:46:37 +0000

swh-lister (2.7.0-1~swh1) unstable-swh; urgency=medium

  * New upstream release 2.7.0     - (tagged by Antoine R. Dumont
    (@ardumont) <ardumont@softwareheritage.org> on 2022-02-17 13:56:23
    +0100)
  * Upstream changes:     - v2.7.0     - launchpad: Allow bzr origins
    listing     - launchpad: Manage unhandled exceptions when listing
    - sourceforge: Fix origin URLs for CVS projects

 -- Software Heritage autobuilder (on jenkins-debian1) <jenkins@jenkins-debian1.internal.softwareheritage.org>  Thu, 17 Feb 2022 13:02:22 +0000

swh-lister (2.6.4-1~swh1) unstable-swh; urgency=medium

  * New upstream release 2.6.4     - (tagged by Antoine R. Dumont
    (@ardumont) <ardumont@softwareheritage.org> on 2022-02-14 16:57:38
    +0100)
  * Upstream changes:     - v2.6.4     - sourceforge: fix support for
    listing bzr origins

 -- Software Heritage autobuilder (on jenkins-debian1) <jenkins@jenkins-debian1.internal.softwareheritage.org>  Mon, 14 Feb 2022 16:01:23 +0000

swh-lister (2.6.3-1~swh1) unstable-swh; urgency=medium

  * New upstream release 2.6.3     - (tagged by Antoine R. Dumont
    (@ardumont) <ardumont@softwareheritage.org> on 2022-02-09 17:20:28
    +0100)
  * Upstream changes:     - v2.6.3     - maven: Fix last update datetime

 -- Software Heritage autobuilder (on jenkins-debian1) <jenkins@jenkins-debian1.internal.softwareheritage.org>  Wed, 09 Feb 2022 16:24:11 +0000

swh-lister (2.6.2-1~swh1) unstable-swh; urgency=medium

  * New upstream release 2.6.2     - (tagged by Antoine R. Dumont
    (@ardumont) <ardumont@softwareheritage.org> on 2022-02-08 10:39:05
    +0100)
  * Upstream changes:     - v2.6.2     - Remove no longer needed
    tenacity workarounds     - maven: Fix undef last_update in
    ListedOrigins.     - maven: dismiss origins if they are malformed -
    e.g. wrong pom scm format, add test.     - maven: Let logging
    instruction do the formatting     - maven: Add more debug logging
    instruction     - maven: Pass the base URL of the Maven instance to
    the loader     - docs: Fix ReST syntax and sphinx warnings     - Pin
    mypy and drop type annotations which makes mypy unhappy     -
    requirements-test: Pin pytest to < 7.0.0

 -- Software Heritage autobuilder (on jenkins-debian1) <jenkins@jenkins-debian1.internal.softwareheritage.org>  Tue, 08 Feb 2022 09:43:37 +0000

swh-lister (2.6.1-1~swh1) unstable-swh; urgency=medium

  * New upstream release 2.6.1     - (tagged by Antoine Lambert
    <anlambert@softwareheritage.org> on 2021-12-06 10:47:19 +0100)
  * Upstream changes:     - version 2.6.1

 -- Software Heritage autobuilder (on jenkins-debian1) <jenkins@jenkins-debian1.internal.softwareheritage.org>  Mon, 06 Dec 2021 09:51:07 +0000

swh-lister (2.6.0-1~swh1) unstable-swh; urgency=medium

  * New upstream release 2.6.0     - (tagged by Antoine Lambert
    <anlambert@softwareheritage.org> on 2021-12-03 16:17:52 +0100)
  * Upstream changes:     - version 2.6.0

 -- Software Heritage autobuilder (on jenkins-debian1) <jenkins@jenkins-debian1.internal.softwareheritage.org>  Fri, 03 Dec 2021 15:22:00 +0000

swh-lister (2.5.0-1~swh1) unstable-swh; urgency=medium

  * New upstream release 2.5.0     - (tagged by Antoine Lambert
    <anlambert@softwareheritage.org> on 2021-12-03 14:44:36 +0100)
  * Upstream changes:     - version 2.5.0

 -- Software Heritage autobuilder (on jenkins-debian1) <jenkins@jenkins-debian1.internal.softwareheritage.org>  Fri, 03 Dec 2021 13:48:49 +0000

swh-lister (2.4.0-1~swh3) unstable-swh; urgency=medium

  * Fix changelog error and actual correct release

 -- Antoine R. Dumont (@ardumont) <ardumont@softwareheritage.org>  Fri, 03 Dec 2021 12:45:00 +0100

swh.lister (2.4.0-1~swh2) unstable-swh; urgency=medium

  * Update missing deps and release

 -- Antoine R. Dumont (@ardumont) <ardumont@softwareheritage.org>  Fri, 03 Dec 2021 12:37:13 +0100

swh-lister (2.4.0-1~swh1) unstable-swh; urgency=medium

  * New upstream release 2.4.0     - (tagged by Antoine R. Dumont
    (@ardumont) <ardumont@softwareheritage.org> on 2021-12-03 12:17:36
    +0100)
  * Upstream changes:     - v2.4.0     - debian: Update
    extra_loader_arguments dict produced ListedOrigin models     -
    debian: Add missing file URIs in lister output     - Deduplicate
    origins in the GitHub lister     - lister: Add new maven lister

 -- Software Heritage autobuilder (on jenkins-debian1) <jenkins@jenkins-debian1.internal.softwareheritage.org>  Fri, 03 Dec 2021 11:21:58 +0000

swh-lister (2.3.0-1~swh1) unstable-swh; urgency=medium

  * New upstream release 2.3.0     - (tagged by Valentin Lorentz
    <vlorentz@softwareheritage.org> on 2021-11-10 13:44:49 +0100)
  * Upstream changes:     - v2.3.0     - * cran: Pass the package name
    to the loader

 -- Software Heritage autobuilder (on jenkins-debian1) <jenkins@jenkins-debian1.internal.softwareheritage.org>  Wed, 10 Nov 2021 13:03:02 +0000

swh-lister (2.2.0-1~swh1) unstable-swh; urgency=medium

  * New upstream release 2.2.0     - (tagged by Antoine Lambert
    <anlambert@softwareheritage.org> on 2021-10-22 15:16:48 +0200)
  * Upstream changes:     - version 2.2.0

 -- Software Heritage autobuilder (on jenkins-debian1) <jenkins@jenkins-debian1.internal.softwareheritage.org>  Fri, 22 Oct 2021 13:23:02 +0000

swh-lister (2.1.0-1~swh1) unstable-swh; urgency=medium

  * New upstream release 2.1.0     - (tagged by Antoine R. Dumont
    (@ardumont) <ardumont@softwareheritage.org> on 2021-10-13 10:16:37
    +0200)
  * Upstream changes:     - v2.1.0     - Let sourceforge origins be
    listed "enabled" by default     - docs: Add a save forge
    documentation     - docs: Explain task type registering to complete
    the save forge doc

 -- Software Heritage autobuilder (on jenkins-debian1) <jenkins@jenkins-debian1.internal.softwareheritage.org>  Wed, 13 Oct 2021 08:21:42 +0000

swh-lister (2.0.0-1~swh1) unstable-swh; urgency=medium

  * New upstream release 2.0.0     - (tagged by Antoine R. Dumont
    (@ardumont) <ardumont@softwareheritage.org> on 2021-09-29 09:21:37
    +0200)
  * Upstream changes:     - v2.0.0     - opam: Share opam root directory
    even on multiple instances

 -- Software Heritage autobuilder (on jenkins-debian1) <jenkins@jenkins-debian1.internal.softwareheritage.org>  Wed, 29 Sep 2021 07:31:03 +0000

swh-lister (1.9.0-1~swh1) unstable-swh; urgency=medium

  * New upstream release 1.9.0     - (tagged by Antoine R. Dumont
    (@ardumont) <ardumont@softwareheritage.org> on 2021-09-21 11:23:23
    +0200)
  * Upstream changes:     - v1.9.0     - gnu: Respect the pattern
    docstring about state initialization     - opam: Allow defining
    where to actually install the opam_root folder     - opam: Make the
    instance optional and derived from the url     - opam: Move the
    state initialization into the get_pages method

 -- Software Heritage autobuilder (on jenkins-debian1) <jenkins@jenkins-debian1.internal.softwareheritage.org>  Tue, 21 Sep 2021 09:29:04 +0000

swh-lister (1.8.0-1~swh1) unstable-swh; urgency=medium

  * New upstream release 1.8.0     - (tagged by Antoine R. Dumont
    (@ardumont) <ardumont@softwareheritage.org> on 2021-09-17 15:44:00
    +0200)
  * Upstream changes:     - v1.8.0     - Allow gitlab lister's name to
    be overridden by task arguments

 -- Software Heritage autobuilder (on jenkins-debian1) <jenkins@jenkins-debian1.internal.softwareheritage.org>  Fri, 17 Sep 2021 13:47:58 +0000

swh-lister (1.7.0-1~swh1) unstable-swh; urgency=medium

  * New upstream release 1.7.0     - (tagged by Antoine R. Dumont
    (@ardumont) <ardumont@softwareheritage.org> on 2021-09-17 13:37:22
    +0200)
  * Upstream changes:     - v1.7.0     - gitlab: Allow ingestion of
    hg_git origins as hg ones (some instance can list tose e.g     -
    foss.heptapod.net)

 -- Software Heritage autobuilder (on jenkins-debian1) <jenkins@jenkins-debian1.internal.softwareheritage.org>  Fri, 17 Sep 2021 11:41:52 +0000

swh-lister (1.6.0-1~swh1) unstable-swh; urgency=medium

  * New upstream release 1.6.0     - (tagged by Antoine R. Dumont
    (@ardumont) <ardumont@softwareheritage.org> on 2021-09-17 10:50:28
    +0200)
  * Upstream changes:     - v1.6.0     - gitlab: Allow listing of
    instances providing multiple vcs_type

 -- Software Heritage autobuilder (on jenkins-debian1) <jenkins@jenkins-debian1.internal.softwareheritage.org>  Fri, 17 Sep 2021 08:55:14 +0000

swh-lister (1.5.0-1~swh1) unstable-swh; urgency=medium

  * New upstream release 1.5.0     - (tagged by Antoine R. Dumont
    (@ardumont) <ardumont@softwareheritage.org> on 2021-07-23 16:28:50
    +0200)
  * Upstream changes:     - v1.5.0     - gitlab: Handle HTTP status code
    500 when listing projects     - gitlab: Update requests query
    parameters     - gitlab: Adapt requests retry policy to consider
    HTTP 50x status codes     - opam: Directly use the --root flag
    instead of using an env variable     - pattern: Use URL network
    location as instance name when not provided

 -- Software Heritage autobuilder (on jenkins-debian1) <jenkins@jenkins-debian1.internal.softwareheritage.org>  Fri, 23 Jul 2021 14:32:51 +0000

swh-lister (1.4.0-1~swh2) unstable-swh; urgency=medium

  * Bump new release

 -- Antoine R. Dumont (@ardumont) <ardumont@softwareheritage.org>  Fri, 09 Jul 2021 13:17:00 +0200

swh-lister (1.4.0-1~swh1) unstable-swh; urgency=medium

  * New upstream release 1.4.0     - (tagged by Antoine R. Dumont
    (@ardumont) <ardumont@softwareheritage.org> on 2021-07-09 13:01:04
    +0200)
  * Upstream changes:     - v1.4.0     - New Tuleap lister     - New
    Opam lister     - Make PyPI lister incremental     - Make PyPI
    lister complete the information on origins

 -- Software Heritage autobuilder (on jenkins-debian1) <jenkins@jenkins-debian1.internal.softwareheritage.org>  Fri, 09 Jul 2021 11:06:37 +0000

swh-lister (1.3.6-1~swh1) unstable-swh; urgency=medium

  * New upstream release 1.3.6     - (tagged by Antoine R. Dumont
    (@ardumont) <ardumont@softwareheritage.org> on 2021-06-04 11:59:24
    +0200)
  * Upstream changes:     - v1.3.6     - sourceforge: use http:// for
    Mercurial (as workaround)

 -- Software Heritage autobuilder (on jenkins-debian1) <jenkins@jenkins-debian1.internal.softwareheritage.org>  Fri, 04 Jun 2021 10:03:14 +0000

swh-lister (1.3.5-1~swh1) unstable-swh; urgency=medium

  * New upstream release 1.3.5     - (tagged by Antoine R. Dumont
    (@ardumont) <ardumont@softwareheritage.org> on 2021-06-03 10:22:17
    +0200)
  * Upstream changes:     - v1.3.5     - sourceforge: set the protocol
    for origin urls

 -- Software Heritage autobuilder (on jenkins-debian1) <jenkins@jenkins-debian1.internal.softwareheritage.org>  Thu, 03 Jun 2021 08:26:13 +0000

swh-lister (1.3.4-1~swh1) unstable-swh; urgency=medium

  * New upstream release 1.3.4     - (tagged by Antoine R. Dumont
    (@ardumont) <ardumont@softwareheritage.org> on 2021-05-31 16:54:37
    +0200)
  * Upstream changes:     - v1.3.4     - Disable the sourceforge lister
    origins (so they can be listed)

 -- Software Heritage autobuilder (on jenkins-debian1) <jenkins@jenkins-debian1.internal.softwareheritage.org>  Mon, 31 May 2021 15:08:17 +0000

swh-lister (1.3.3-1~swh1) unstable-swh; urgency=medium

  * New upstream release 1.3.3     - (tagged by Antoine R. Dumont
    (@ardumont) <ardumont@softwareheritage.org> on 2021-05-28 14:18:53
    +0200)
  * Upstream changes:     - v1.3.3     - cgit/lister: Fix error when a
    missing version is not provided

 -- Software Heritage autobuilder (on jenkins-debian1) <jenkins@jenkins-debian1.internal.softwareheritage.org>  Fri, 28 May 2021 12:39:52 +0000

swh-lister (1.3.2-1~swh1) unstable-swh; urgency=medium

  * New upstream release 1.3.2     - (tagged by Antoine R. Dumont
    (@ardumont) <ardumont@softwareheritage.org> on 2021-05-26 12:43:45
    +0200)
  * Upstream changes:     - v1.3.2     - sourceforge: retry for all
    retryable exceptions

 -- Software Heritage autobuilder (on jenkins-debian1) <jenkins@jenkins-debian1.internal.softwareheritage.org>  Wed, 26 May 2021 10:48:22 +0000

swh-lister (1.3.1-1~swh1) unstable-swh; urgency=medium

  * New upstream release 1.3.1     - (tagged by Antoine R. Dumont
    (@ardumont) <ardumont@softwareheritage.org> on 2021-05-19 11:25:59
    +0200)
  * Upstream changes:     - v1.3.1     - sourceforge: don't abort on
    error for project

 -- Software Heritage autobuilder (on jenkins-debian1) <jenkins@jenkins-debian1.internal.softwareheritage.org>  Wed, 19 May 2021 09:30:14 +0000

swh-lister (1.3.0-1~swh1) unstable-swh; urgency=medium

  * New upstream release 1.3.0     - (tagged by Antoine R. Dumont
    (@ardumont) <ardumont@softwareheritage.org> on 2021-05-07 17:17:50
    +0200)
  * Upstream changes:     - v1.3.0     - sourceforge/tasks: Allow
    incremental listing     - sourceforge/lister: Add credentials
    parameter

 -- Software Heritage autobuilder (on jenkins-debian1) <jenkins@jenkins-debian1.internal.softwareheritage.org>  Fri, 07 May 2021 15:24:27 +0000

swh-lister (1.2.2-1~swh1) unstable-swh; urgency=medium

  * New upstream release 1.2.2     - (tagged by Antoine Lambert
    <antoine.lambert@inria.fr> on 2021-05-07 14:43:24 +0200)
  * Upstream changes:     - version 1.2.2

 -- Software Heritage autobuilder (on jenkins-debian1) <jenkins@jenkins-debian1.internal.softwareheritage.org>  Fri, 07 May 2021 12:50:12 +0000

swh-lister (1.2.1-1~swh1) unstable-swh; urgency=medium

  * New upstream release 1.2.1     - (tagged by Antoine Lambert
    <antoine.lambert@inria.fr> on 2021-05-07 14:10:36 +0200)
  * Upstream changes:     - version 1.2.1

 -- Software Heritage autobuilder (on jenkins-debian1) <jenkins@jenkins-debian1.internal.softwareheritage.org>  Fri, 07 May 2021 12:17:16 +0000

swh-lister (1.2.0-1~swh1) unstable-swh; urgency=medium

  * New upstream release 1.2.0     - (tagged by Antoine R. Dumont
    (@ardumont) <ardumont@softwareheritage.org> on 2021-05-06 15:17:51
    +0200)
  * Upstream changes:     - v1.2.0     - Make the SourceForge lister
    incremental

 -- Software Heritage autobuilder (on jenkins-debian1) <jenkins@jenkins-debian1.internal.softwareheritage.org>  Fri, 07 May 2021 10:43:11 +0000

swh-lister (1.1.0-1~swh1) unstable-swh; urgency=medium

  * New upstream release 1.1.0     - (tagged by Antoine Lambert
    <antoine.lambert@inria.fr> on 2021-04-29 14:29:27 +0200)
  * Upstream changes:     - version 1.1.0

 -- Software Heritage autobuilder (on jenkins-debian1) <jenkins@jenkins-debian1.internal.softwareheritage.org>  Thu, 29 Apr 2021 12:33:59 +0000

swh-lister (1.0.0-1~swh1) unstable-swh; urgency=medium

  * New upstream release 1.0.0     - (tagged by Nicolas Dandrimont
    <nicolas@dandrimont.eu> on 2021-03-22 10:56:04 +0100)
  * Upstream changes:     - Release swh.lister v1.0.0     - All listers
    have been rewritten and are ready to be used in production     -
    with the most recent version of the swh.scheduler APIs.

 -- Software Heritage autobuilder (on jenkins-debian1) <jenkins@jenkins-debian1.internal.softwareheritage.org>  Mon, 22 Mar 2021 10:13:35 +0000

swh-lister (0.10.0-1~swh1) unstable-swh; urgency=medium

  * New upstream release 0.10.0     - (tagged by Antoine R. Dumont
    (@ardumont) <ardumont@softwareheritage.org> on 2021-03-01 09:59:16
    +0100)
  * Upstream changes:     - v0.10.0     - docs: Add new "howto write a
    lister tutorial" with unified lister api

 -- Software Heritage autobuilder (on jenkins-debian1) <jenkins@jenkins-debian1.internal.softwareheritage.org>  Mon, 01 Mar 2021 09:01:54 +0000

swh-lister (0.9.1-1~swh1) unstable-swh; urgency=medium

  * New upstream release 0.9.1     - (tagged by Antoine R. Dumont
    (@ardumont) <ardumont@softwareheritage.org> on 2021-02-08 14:09:27
    +0100)
  * Upstream changes:     - v0.9.1     - debian: Update archive mirror
    URL templates to process

 -- Software Heritage autobuilder (on jenkins-debian1) <jenkins@jenkins-debian1.internal.softwareheritage.org>  Mon, 08 Feb 2021 13:12:05 +0000

swh-lister (0.9.0-1~swh1) unstable-swh; urgency=medium

  * New upstream release 0.9.0     - (tagged by Antoine R. Dumont
    (@ardumont) <ardumont@softwareheritage.org> on 2021-02-08 08:50:07
    +0100)
  * Upstream changes:     - v0.9.0     - docs: Update listers execution
    instructions     - cran: Prevent multiple listing of an origin     -
    cran: Add support for parsing date with milliseconds     - pypi: Use
    BeautifulSoup for parsing HTML instead of xmltodict

 -- Software Heritage autobuilder (on jenkins-debian1) <jenkins@jenkins-debian1.internal.softwareheritage.org>  Mon, 08 Feb 2021 07:52:57 +0000

swh-lister (0.8.0-1~swh1) unstable-swh; urgency=medium

  * New upstream release 0.8.0     - (tagged by Antoine R. Dumont
    (@ardumont) <ardumont@softwareheritage.org> on 2021-02-03 11:12:52
    +0100)
  * Upstream changes:     - v0.8.0     - packagist: Reimplement lister
    using new Lister API     - gnu: Remove dependency on pytz     -
    Remove no longer used models field in dict returned by register     -
    Remove no longer used legacy Lister API and update CLI options

 -- Software Heritage autobuilder (on jenkins-debian1) <jenkins@jenkins-debian1.internal.softwareheritage.org>  Wed, 03 Feb 2021 10:15:54 +0000

swh-lister (0.7.1-1~swh1) unstable-swh; urgency=medium

  * New upstream release 0.7.1     - (tagged by Vincent SELLIER
    <vincent.sellier@softwareheritage.org> on 2021-02-01 17:52:33 +0100)
  * Upstream changes:     - v0.7.1     - * cgit: remove the repository
    urls's trailing /

 -- Software Heritage autobuilder (on jenkins-debian1) <jenkins@jenkins-debian1.internal.softwareheritage.org>  Mon, 01 Feb 2021 16:56:35 +0000

swh-lister (0.7.0-1~swh1) unstable-swh; urgency=medium

  * New upstream release 0.7.0     - (tagged by Antoine R. Dumont
    (@ardumont) <ardumont@softwareheritage.org> on 2021-02-01 09:31:30
    +0100)
  * Upstream changes:     - v0.7.0     - pattern: Bump packet split to
    chunk of 1000 records     - cgit: Compute origin urls out of a base
    git url when provided.     - gnu: Reimplement lister using new
    Lister API

 -- Software Heritage autobuilder (on jenkins-debian1) <jenkins@jenkins-debian1.internal.softwareheritage.org>  Mon, 01 Feb 2021 08:35:14 +0000

swh-lister (0.6.1-1~swh1) unstable-swh; urgency=medium

  * New upstream release 0.6.1     - (tagged by Antoine R. Dumont
    (@ardumont) <ardumont@softwareheritage.org> on 2021-01-29 09:07:21
    +0100)
  * Upstream changes:     - v0.6.1     - launchpad: Remove call to
    dataclasses.asdict on lister state     - launchpad: Prevent error
    due to origin listed twice     - Make debian lister constructors
    compatible with credentials     - launchpad/tasks: Fix ping task
    function name     - pattern: Make lister flush regularly origins to
    scheduler

 -- Software Heritage autobuilder (on jenkins-debian1) <jenkins@jenkins-debian1.internal.softwareheritage.org>  Fri, 29 Jan 2021 08:11:13 +0000

swh-lister (0.6.0-1~swh1) unstable-swh; urgency=medium

  * New upstream release 0.6.0     - (tagged by Antoine R. Dumont
    (@ardumont) <ardumont@softwareheritage.org> on 2021-01-28 15:48:32
    +0100)
  * Upstream changes:     - v0.6.0     - launchpad: Reimplement lister
    using new Lister API     - Make stateless lister constructors
    compatible with credentials

 -- Software Heritage autobuilder (on jenkins-debian1) <jenkins@jenkins-debian1.internal.softwareheritage.org>  Thu, 28 Jan 2021 14:52:49 +0000

swh-lister (0.5.4-1~swh1) unstable-swh; urgency=medium

  * New upstream release 0.5.4     - (tagged by Antoine R. Dumont
    (@ardumont) <ardumont@softwareheritage.org> on 2021-01-28 11:23:29
    +0100)
  * Upstream changes:     - v0.5.4     - gitlab: Deal with missing or
    trailing / in url input     - tox.ini: Work around build failure due
    to upstream release

 -- Software Heritage autobuilder (on jenkins-debian1) <jenkins@jenkins-debian1.internal.softwareheritage.org>  Thu, 28 Jan 2021 10:27:59 +0000

swh-lister (0.5.2-1~swh1) unstable-swh; urgency=medium

  * New upstream release 0.5.2     - (tagged by Antoine R. Dumont
    (@ardumont) <ardumont@softwareheritage.org> on 2021-01-27 17:19:10
    +0100)
  * Upstream changes:     - v0.5.2     - test_cli: Drop launchpad lister
    from the test_get_lister

 -- Software Heritage autobuilder (on jenkins-debian1) <jenkins@jenkins-debian1.internal.softwareheritage.org>  Wed, 27 Jan 2021 16:25:31 +0000

swh-lister (0.5.1-1~swh1) unstable-swh; urgency=medium

  * New upstream release 0.5.1     - (tagged by Antoine R. Dumont
    (@ardumont) <ardumont@softwareheritage.org> on 2021-01-27 16:39:20
    +0100)
  * Upstream changes:     - v0.5.1     - launchpad: Actually mock the
    anonymous login to launchpad     - Drop no longer
    swh.lister.core.{indexing,page_by_page}_lister     - tests: Drop
    unneeded reset instruction     - cgit: Don't stop the listing when a
    repository page is not available

 -- Software Heritage autobuilder (on jenkins-debian1) <jenkins@jenkins-debian1.internal.softwareheritage.org>  Wed, 27 Jan 2021 15:47:39 +0000

swh-lister (0.5.0-1~swh1) unstable-swh; urgency=medium

  * New upstream release 0.5.0     - (tagged by Antoine R. Dumont
    (@ardumont) <ardumont@softwareheritage.org> on 2021-01-27 14:33:24
    +0100)
  * Upstream changes:     - v0.5.0     - cgit: Add support for
    last_update information during listing     - Port Debian lister to
    new lister api     - gitlab: Implement keyset-based pagination
    listing     - cran: Retrieve last update date for each listed
    package     - Port CRAN lister to new lister api     - gitlab: Add
    support for last_update information during listing     - Port Gitea
    lister to new lister api     - Port cgit lister to the new lister
    api     - bitbucket: Pick random credentials in configuration and
    improve logging     - Port Gitlab lister to the new lister api     -
    Port Npm lister to new lister api     - Port PyPI lister to new
    lister api     - Port Bitbucket lister to new lister api     - Port
    Phabricator lister to new lister api     - Port GitHub lister to new
    lister api     - Introduce a simpler base pattern for lister
    implementations

 -- Software Heritage autobuilder (on jenkins-debian1) <jenkins@jenkins-debian1.internal.softwareheritage.org>  Wed, 27 Jan 2021 13:40:34 +0000

swh-lister (0.4.0-1~swh1) unstable-swh; urgency=medium

  * New upstream release 0.4.0     - (tagged by Antoine R. Dumont
    (@ardumont) <ardumont@softwareheritage.org> on 2020-11-23 15:47:05
    +0100)
  * Upstream changes:     - v0.4.0     - requirements: Rework
    dependencies     - tests: Reduce db initialization fixtures to a
    minimum     - Create listing task with a default of 3 if unspecified
    - lister.pytest_plugin: Simplify fixture setup     - tests: Clarify
    listers test configuration

 -- Software Heritage autobuilder (on jenkins-debian1) <jenkins@jenkins-debian1.internal.softwareheritage.org>  Mon, 23 Nov 2020 14:52:03 +0000

swh-lister (0.3.0-1~swh1) unstable-swh; urgency=medium

  * New upstream release 0.3.0     - (tagged by Antoine R. Dumont
    (@ardumont) <ardumont@softwareheritage.org> on 2020-10-19 09:50:43
    +0200)
  * Upstream changes:     - v0.3.0     - lister.config: Adapt scheduler
    configuration structure     - drop mock_get_scheduler which creates
    indirection for no good reason

 -- Software Heritage autobuilder (on jenkins-debian1) <jenkins@jenkins-debian1.internal.softwareheritage.org>  Mon, 19 Oct 2020 07:56:17 +0000

swh-lister (0.2.1-1~swh1) unstable-swh; urgency=medium

  * New upstream release 0.2.1     - (tagged by Antoine R. Dumont
    (@ardumont) <ardumont@softwareheritage.org> on 2020-10-07 14:02:42
    +0200)
  * Upstream changes:     - v0.2.1     - lister_base: Drop leftover
    mixin SWHConfig which is no longer used

 -- Software Heritage autobuilder (on jenkins-debian1) <jenkins@jenkins-debian1.internal.softwareheritage.org>  Wed, 07 Oct 2020 12:07:43 +0000

swh-lister (0.2.0-1~swh1) unstable-swh; urgency=medium

  * New upstream release 0.2.0     - (tagged by Antoine R. Dumont
    (@ardumont) <ardumont@softwareheritage.org> on 2020-10-06 09:33:33
    +0200)
  * Upstream changes:     - v0.2.0     - lister*: Migrate away from
    SWHConfig mixin     - tox.ini: pin black to the pre-commit version
    (19.10b0) to avoid flip-flops     - Run isort after the CLI import
    changes

 -- Software Heritage autobuilder (on jenkins-debian1) <jenkins@jenkins-debian1.internal.softwareheritage.org>  Tue, 06 Oct 2020 07:36:07 +0000

swh-lister (0.1.5-1~swh1) unstable-swh; urgency=medium

  * New upstream release 0.1.5     - (tagged by David Douard
    <david.douard@sdfa3.org> on 2020-09-25 11:51:57 +0200)
  * Upstream changes:     - v0.1.5

 -- Software Heritage autobuilder (on jenkins-debian1) <jenkins@jenkins-debian1.internal.softwareheritage.org>  Fri, 25 Sep 2020 09:55:44 +0000

swh-lister (0.1.4-1~swh1) unstable-swh; urgency=medium

  * New upstream release 0.1.4     - (tagged by Antoine R. Dumont
    (@ardumont) <ardumont@softwareheritage.org> on 2020-09-10 11:32:46
    +0200)
  * Upstream changes:     - v0.1.4     - gitea.lister: Fix uid to be
    unique across instance     - utils.split_range: Split into not
    overlapping ranges     - gitea.tasks: Fix parameter name from 'sort'
    to 'order'

 -- Software Heritage autobuilder (on jenkins-debian1) <jenkins@jenkins-debian1.internal.softwareheritage.org>  Thu, 10 Sep 2020 09:35:53 +0000

swh-lister (0.1.3-1~swh1) unstable-swh; urgency=medium

  * New upstream release 0.1.3     - (tagged by Vincent SELLIER
    <vincent.sellier@softwareheritage.org> on 2020-09-08 14:48:08 +0200)
  * Upstream changes:     - v0.1.3     - Launchpad: rename task name to
    match conventions     - tests: Separate lister instantiations

 -- Software Heritage autobuilder (on jenkins-debian1) <jenkins@jenkins-debian1.internal.softwareheritage.org>  Tue, 08 Sep 2020 12:53:22 +0000

swh-lister (0.1.2-1~swh1) unstable-swh; urgency=medium

  * New upstream release 0.1.2     - (tagged by Antoine R. Dumont
    (@ardumont) <ardumont@softwareheritage.org> on 2020-09-02 13:07:30
    +0200)
  * Upstream changes:     - v0.1.2     - pytest_plugin: Instantiate only
    lister with no particular setup     - pytest: Define plugin and
    declare it in the root conftest

 -- Software Heritage autobuilder (on jenkins-debian1) <jenkins@jenkins-debian1.internal.softwareheritage.org>  Wed, 02 Sep 2020 11:10:14 +0000

swh-lister (0.1.1-1~swh1) unstable-swh; urgency=medium

  * New upstream release 0.1.1     - (tagged by Antoine R. Dumont
    (@ardumont) <ardumont@softwareheritage.org> on 2020-09-01 16:08:48
    +0200)
  * Upstream changes:     - v0.1.1     - test_cli: Exclude launchpad
    lister from the check

 -- Software Heritage autobuilder (on jenkins-debian1) <jenkins@jenkins-debian1.internal.softwareheritage.org>  Tue, 01 Sep 2020 14:11:46 +0000

swh-lister (0.1.0-1~swh2) unstable-swh; urgency=medium

  * Update dependencies

 -- Antoine R. Dumont (@ardumont) <ardumont@softwareheritage.org>  Wed, 26 Aug 2020 16:05:03 +0000

swh-lister (0.1.0-1~swh1) unstable-swh; urgency=medium

  [ Nicolas Dandrimont ]
  * Use setuptools-scm instead of vcversioner

  [ Software Heritage autobuilder (on jenkins-debian1) ]
  * New upstream release 0.1.0     - (tagged by David Douard
    <david.douard@sdfa3.org> on 2020-08-25 18:33:55 +0200)
  * Upstream changes:     - v0.1.0

 -- Software Heritage autobuilder (on jenkins-debian1) <jenkins@jenkins-debian1.internal.softwareheritage.org>  Tue, 25 Aug 2020 16:39:28 +0000

swh-lister (0.0.50-1~swh1) unstable-swh; urgency=medium

  * New upstream release 0.0.50     - (tagged by Antoine R. Dumont
    (@ardumont) <antoine.romain.dumont@gmail.com> on 2020-01-20 10:44:57
    +0100)
  * Upstream changes:     - v0.0.50     - github.lister: Filter out
    partial repositories which break listing     - docs: Fix sphinx
    warnings     - core.lister_base: Improve slightly docs and types

 -- Software Heritage autobuilder (on jenkins-debian1) <jenkins@jenkins-debian1.internal.softwareheritage.org>  Mon, 20 Jan 2020 09:51:23 +0000

swh-lister (0.0.49-1~swh1) unstable-swh; urgency=medium

  * New upstream release 0.0.49     - (tagged by Antoine R. Dumont
    (@ardumont) <antoine.romain.dumont@gmail.com> on 2020-01-17 14:20:35
    +0100)
  * Upstream changes:     - v0.0.49     - github.lister: Use Retry-After
    header when rate limit reached

 -- Software Heritage autobuilder (on jenkins-debian1) <jenkins@jenkins-debian1.internal.softwareheritage.org>  Fri, 17 Jan 2020 13:27:56 +0000

swh-lister (0.0.48-1~swh1) unstable-swh; urgency=medium

  * New upstream release 0.0.48     - (tagged by Antoine R. Dumont
    (@ardumont) <antoine.romain.dumont@gmail.com> on 2020-01-16 13:56:12
    +0100)
  * Upstream changes:     - v0.0.48     - cran.lister: Use cran's
    canonical url for origin url     - cran.lister: Version uid so we
    can list new package versions     - cran.lister: Adapt docstring
    sample accordingly

 -- Software Heritage autobuilder (on jenkins-debian1) <jenkins@jenkins-debian1.internal.softwareheritage.org>  Thu, 16 Jan 2020 13:03:54 +0000

swh-lister (0.0.47-1~swh1) unstable-swh; urgency=medium

  * New upstream release 0.0.47     - (tagged by Antoine R. Dumont
    (@ardumont) <antoine.romain.dumont@gmail.com> on 2020-01-09 10:26:18
    +0100)
  * Upstream changes:     - v0.0.47     - cran.lister: Align loading
    tasks' with loader's expectation

 -- Software Heritage autobuilder (on jenkins-debian1) <jenkins@jenkins-debian1.internal.softwareheritage.org>  Thu, 09 Jan 2020 09:34:26 +0000

swh-lister (0.0.46-1~swh1) unstable-swh; urgency=medium

  * New upstream release 0.0.46     - (tagged by Antoine R. Dumont
    (@ardumont) <antoine.romain.dumont@gmail.com> on 2019-12-19 14:09:45
    +0100)
  * Upstream changes:     - v0.0.46     - lister.debian: Make debian
    init step idempotent and up-to-date     - lister_base: Split into
    chunks the tasks prior to creation

 -- Software Heritage autobuilder (on jenkins-debian1) <jenkins@jenkins-debian1.internal.softwareheritage.org>  Thu, 19 Dec 2019 13:16:45 +0000

swh-lister (0.0.45-1~swh1) unstable-swh; urgency=medium

  * New upstream release 0.0.45     - (tagged by Antoine R. Dumont
    (@ardumont) <antoine.romain.dumont@gmail.com> on 2019-12-10 11:27:17
    +0100)
  * Upstream changes:     - v0.0.45     - core: Align listers' task
    output (hg/git tasks) with expected format     - npm: Align lister's
    loader output tasks with expected format     - lister/tasks:
    Standardize return statements

 -- Software Heritage autobuilder (on jenkins-debian1) <jenkins@jenkins-debian1.internal.softwareheritage.org>  Tue, 10 Dec 2019 10:32:45 +0000

swh-lister (0.0.44-1~swh1) unstable-swh; urgency=medium

  * New upstream release 0.0.44     - (tagged by Nicolas Dandrimont
    <nicolas@dandrimont.eu> on 2019-11-22 16:15:54 +0100)
  * Upstream changes:     - Release swh.lister v0.0.44     - Define
    proper User Agents everywhere

 -- Software Heritage autobuilder (on jenkins-debian1) <jenkins@jenkins-debian1.internal.softwareheritage.org>  Fri, 22 Nov 2019 15:31:33 +0000

swh-lister (0.0.43-1~swh1) unstable-swh; urgency=medium

  * New upstream release 0.0.43     - (tagged by Antoine R. Dumont
    (@ardumont) <antoine.romain.dumont@gmail.com> on 2019-11-21 18:46:35
    +0100)
  * Upstream changes:     - v0.0.43     - lister.pypi: Align lister with
    pypi package loader     - lister.npm: Align lister with npm package
    loader     - lister.tests: Avoid duplication setup step     - Fix
    typos (and trailing ws) reported by codespell     - Add a pre-commit
    config file

 -- Software Heritage autobuilder (on jenkins-debian1) <jenkins@jenkins-debian1.internal.softwareheritage.org>  Thu, 21 Nov 2019 17:56:34 +0000

swh-lister (0.0.42-1~swh1) unstable-swh; urgency=medium

  * New upstream release 0.0.42     - (tagged by Antoine R. Dumont
    (@ardumont) <antoine.romain.dumont@gmail.com> on 2019-11-21 13:52:16
    +0100)
  * Upstream changes:     - v0.0.42     - cran/gnu: Rename task_type to
    load-archive-files     - lister.tests: Add missing task_type for
    package listers     - Migrate tox.ini to extras = xxx instead of
    deps = .[testing]     - Merge tox environments     - Include all
    requirements in MANIFEST.in     - lister.cli: Remove task type
    register cli

 -- Software Heritage autobuilder (on jenkins-debian1) <jenkins@jenkins-debian1.internal.softwareheritage.org>  Thu, 21 Nov 2019 13:00:29 +0000

swh-lister (0.0.41-1~swh1) unstable-swh; urgency=medium

  * New upstream release 0.0.41     - (tagged by Antoine R. Dumont
    (@ardumont) <antoine.romain.dumont@gmail.com> on 2019-11-15 12:02:13
    +0100)
  * Upstream changes:     - v0.0.41     - simple_lister: Flush to db
    more frequently     - gnu.lister: Use url as primary key     -
    gnu.lister.tests: Add missing assertion     - gnu.lister: Add
    missing retries_left parameter     - debian.models: Migrate tests
    from storage to debian lister model

 -- Software Heritage autobuilder (on jenkins-debian1) <jenkins@jenkins-debian1.internal.softwareheritage.org>  Fri, 15 Nov 2019 11:06:35 +0000

swh-lister (0.0.40-1~swh1) unstable-swh; urgency=medium

  * New upstream release 0.0.40     - (tagged by Nicolas Dandrimont
    <nicolas@dandrimont.eu> on 2019-11-13 13:54:38 +0100)
  * Upstream changes:     - Release swh.lister 0.0.40     - Fix bogus
    NotImplementedError on Area.index_uris

 -- Software Heritage autobuilder (on jenkins-debian1) <jenkins@jenkins-debian1.internal.softwareheritage.org>  Wed, 13 Nov 2019 13:02:08 +0000

swh-lister (0.0.39-1~swh1) unstable-swh; urgency=medium

  * New upstream release 0.0.39     - (tagged by Nicolas Dandrimont
    <nicolas@dandrimont.eu> on 2019-11-13 13:23:31 +0100)
  * Upstream changes:     - Release swh.lister 0.0.39     - Properly
    register all tasks     - Fix up db_partition_indices to avoid
    expensive scans

 -- Software Heritage autobuilder (on jenkins-debian1) <jenkins@jenkins-debian1.internal.softwareheritage.org>  Wed, 13 Nov 2019 12:28:33 +0000

swh-lister (0.0.38-1~swh1) unstable-swh; urgency=medium

  * New upstream release 0.0.38     - (tagged by Antoine R. Dumont
    (@ardumont) <antoine.romain.dumont@gmail.com> on 2019-11-06 15:55:46
    +0100)
  * Upstream changes:     - v0.0.38     - Remove swh.storage.schemata
    remnants

 -- Software Heritage autobuilder (on jenkins-debian1) <jenkins@jenkins-debian1.internal.softwareheritage.org>  Wed, 06 Nov 2019 15:00:16 +0000

swh-lister (0.0.37-1~swh1) unstable-swh; urgency=medium

  * New upstream release 0.0.37     - (tagged by Antoine R. Dumont
    (@ardumont) <antoine.romain.dumont@gmail.com> on 2019-11-06 15:06:51
    +0100)
  * Upstream changes:     - v0.0.37     - Update swh-core dependency

 -- Software Heritage autobuilder (on jenkins-debian1) <jenkins@jenkins-debian1.internal.softwareheritage.org>  Wed, 06 Nov 2019 14:18:31 +0000

swh-lister (0.0.36-1~swh1) unstable-swh; urgency=medium

  * New upstream release 0.0.36     - (tagged by Antoine R. Dumont
    (@ardumont) <antoine.romain.dumont@gmail.com> on 2019-11-06 11:33:33
    +0100)
  * Upstream changes:     - v0.0.36     - lister.*.tests: Add at least
    one integration test     - gnu.lister: Move gnu listers specifity
    within the lister's scope     - debian/lister: Use url parameter
    name instead of origin     - debian/model: Install lister model
    within the lister repository     - lister.*.tasks: Stop binding
    tasks to a specific instance of the     - celery app     -
    cran.lister: Refactor and fix cran lister     - github/lister:
    Prevent erroneous scheduler tasks disabling     -
    phabricator/lister: Fix lister     - setup.py: Kill deprecated swh-
    lister command     - Bootstrap typing annotations

 -- Software Heritage autobuilder (on jenkins-debian1) <jenkins@jenkins-debian1.internal.softwareheritage.org>  Wed, 06 Nov 2019 10:55:41 +0000

swh-lister (0.0.35-1~swh4) unstable-swh; urgency=medium

  * Fix runtime dependencies

 -- Antoine R. Dumont (@ardumont) <ardumont@softwareheritage.org>  Wed, 11 Sep 2019 10:58:01 +0200

swh-lister (0.0.35-1~swh3) unstable-swh; urgency=medium

  * Bump dh-python to >= 3 for pybuild.testfiles.

 -- Nicolas Dandrimont <olasd@debian.org>  Tue, 10 Sep 2019 14:58:11 +0200

swh-lister (0.0.35-1~swh2) unstable-swh; urgency=medium

  * Add egg-info to pybuild.testfiles. Close T1995.

 -- Nicolas Dandrimont <olasd@debian.org>  Tue, 10 Sep 2019 14:36:22 +0200

swh-lister (0.0.35-1~swh1) unstable-swh; urgency=medium

  * New upstream release 0.0.35     - (tagged by Antoine R. Dumont
    (@ardumont) <antoine.romain.dumont@gmail.com> on 2019-09-09 12:14:42
    +0200)
  * Upstream changes:     - v0.0.35     - Fix debian package

 -- Software Heritage autobuilder (on jenkins-debian1) <jenkins@jenkins-debian1.internal.softwareheritage.org>  Mon, 09 Sep 2019 10:19:02 +0000

swh-lister (0.0.34-1~swh1) unstable-swh; urgency=medium

  * New upstream release 0.0.34     - (tagged by Antoine R. Dumont
    (@ardumont) <antoine.romain.dumont@gmail.com> on 2019-09-06 14:03:39
    +0200)
  * Upstream changes:     - v0.0.34     - listers: Implement listers as
    plugins     - cgit: rewrite the CGit lister (and add more tests)
    - listers: simplify and unify constructor use     - phabricator:
    randomly select the API token in the provided list     - docs: Fix
    toc

 -- Software Heritage autobuilder (on jenkins-debian1) <jenkins@jenkins-debian1.internal.softwareheritage.org>  Fri, 06 Sep 2019 12:09:13 +0000

swh-lister (0.0.33-1~swh1) unstable-swh; urgency=medium

  * New upstream release 0.0.33     - (tagged by Antoine R. Dumont
    (@ardumont) <antoine.romain.dumont@gmail.com> on 2019-08-29 10:23:20
    +0200)
  * Upstream changes:     - v0.0.33     - lister.cli: Allow to list
    forges with policy and priority     - listers: Add New packagist
    lister     - listers: Allow to override policy and priority for
    scheduled tasks     - tests: Add tests to cli, pypi and improve
    lister core's     - docs: Add code of conduct document

 -- Software Heritage autobuilder (on jenkins-debian1) <jenkins@jenkins-debian1.internal.softwareheritage.org>  Thu, 29 Aug 2019 08:28:23 +0000

swh-lister (0.0.32-1~swh1) unstable-swh; urgency=medium

  * New upstream release 0.0.32     - (tagged by Antoine R. Dumont
    (@ardumont) <antoine.romain.dumont@gmail.com> on 2019-06-28 18:21:50
    +0200)
  * Upstream changes:     - v0.0.32     - Clean up dead code     - Add
    missing *.html sample for tests to run in packaging

 -- Software Heritage autobuilder (on jenkins-debian1) <jenkins@jenkins-debian1.internal.softwareheritage.org>  Fri, 28 Jun 2019 16:42:05 +0000

swh-lister (0.0.31-1~swh1) unstable-swh; urgency=medium

  * New upstream release 0.0.31     - (tagged by Antoine R. Dumont
    (@ardumont) <antoine.romain.dumont@gmail.com> on 2019-06-28 17:57:48
    +0200)
  * Upstream changes:     - v0.0.31     - Add cgit instance lister     -
    Add back description in cran lister     - Update contributors

 -- Software Heritage autobuilder (on jenkins-debian1) <jenkins@jenkins-debian1.internal.softwareheritage.org>  Fri, 28 Jun 2019 16:06:25 +0000

swh-lister (0.0.30-1~swh1) unstable-swh; urgency=medium

  * New upstream release 0.0.30     - (tagged by Antoine R. Dumont
    (@ardumont) <antoine.romain.dumont@gmail.com> on 2019-06-26 14:52:13
    +0200)
  * Upstream changes:     - v0.0.30     - Drop last description mentions
    for gitlab and cran listers.

 -- Software Heritage autobuilder (on jenkins-debian1) <jenkins@jenkins-debian1.internal.softwareheritage.org>  Wed, 26 Jun 2019 13:02:11 +0000

swh-lister (0.0.29-1~swh1) unstable-swh; urgency=medium

  * New upstream release 0.0.29     - (tagged by Antoine R. Dumont
    (@ardumont) <antoine.romain.dumont@gmail.com> on 2019-06-26 12:37:14
    +0200)
  * Upstream changes:     - v0.0.29     - lister: Fix bitbucket lister

 -- Software Heritage autobuilder (on jenkins-debian1) <jenkins@jenkins-debian1.internal.softwareheritage.org>  Wed, 26 Jun 2019 10:47:20 +0000

swh-lister (0.0.28-1~swh1) unstable-swh; urgency=medium

  * New upstream release 0.0.28     - (tagged by Antoine R. Dumont
    (@ardumont) <antoine.romain.dumont@gmail.com> on 2019-06-20 12:00:09
    +0200)
  * Upstream changes:     - v0.0.28     - listers: Remove unused columns
    `origin_id` / `description`     - gnu-lister: Use origin-type as
    'tar' (and not 'gnu')     - phabricator: Remove unused code

 -- Software Heritage autobuilder (on jenkins-debian1) <jenkins@jenkins-debian1.internal.softwareheritage.org>  Thu, 20 Jun 2019 10:07:48 +0000

swh-lister (0.0.27-1~swh1) unstable-swh; urgency=medium

  * New upstream release 0.0.27     - (tagged by Antoine R. Dumont
    (@ardumont) <antoine.romain.dumont@gmail.com> on 2019-06-18 10:27:09
    +0200)
  * Upstream changes:     - v0.0.27     - Unify lister tablenames to use
    consistently singular     - Add missing instance field to
    phabricator repository model

 -- Software Heritage autobuilder (on jenkins-debian1) <jenkins@jenkins-debian1.internal.softwareheritage.org>  Tue, 18 Jun 2019 08:44:38 +0000

swh-lister (0.0.26-1~swh1) unstable-swh; urgency=medium

  * New upstream release 0.0.26     - (tagged by Antoine R. Dumont
    (@ardumont) <antoine.romain.dumont@gmail.com> on 2019-06-17 17:53:33
    +0200)
  * Upstream changes:     - v0.0.26     - phabricator.lister: Use
    credentials setup from configuration file     - gitlab.lister:
    Remove request_params method override

 -- Software Heritage autobuilder (on jenkins-debian1) <jenkins@jenkins-debian1.internal.softwareheritage.org>  Mon, 17 Jun 2019 16:05:05 +0000

swh-lister (0.0.25-1~swh1) unstable-swh; urgency=medium

  * New upstream release 0.0.25     - (tagged by Antoine R. Dumont
    (@ardumont) <antoine.romain.dumont@gmail.com> on 2019-06-13 15:54:42
    +0200)
  * Upstream changes:     - v0.0.25     - Add new cran lister     -
    listers: Stop creating origins when scheduling new tasks

 -- Software Heritage autobuilder (on jenkins-debian1) <jenkins@jenkins-debian1.internal.softwareheritage.org>  Thu, 13 Jun 2019 13:59:30 +0000

swh-lister (0.0.24-1~swh1) unstable-swh; urgency=medium

  * New upstream release 0.0.24     - (tagged by Antoine R. Dumont
    (@ardumont) <antoine.romain.dumont@gmail.com> on 2019-06-12 12:02:54
    +0200)
  * Upstream changes:     - v0.0.24     - swh.lister.gnu: Add new gnu
    lister

 -- Software Heritage autobuilder (on jenkins-debian1) <jenkins@jenkins-debian1.internal.softwareheritage.org>  Wed, 12 Jun 2019 10:10:56 +0000

swh-lister (0.0.23-1~swh1) unstable-swh; urgency=medium

  * New upstream release 0.0.23     - (tagged by Antoine R. Dumont
    (@ardumont) <antoine.romain.dumont@gmail.com> on 2019-05-29 14:04:22
    +0200)
  * Upstream changes:     - v0.0.23     - lister: Unify credentials
    structure between listers

 -- Software Heritage autobuilder (on jenkins-debian1) <jenkins@jenkins-debian1.internal.softwareheritage.org>  Wed, 29 May 2019 12:10:51 +0000

swh-lister (0.0.22-1~swh1) unstable-swh; urgency=medium

  * New upstream release 0.0.22     - (tagged by Antoine Lambert
    <antoine.lambert@inria.fr> on 2019-05-23 10:59:39 +0200)
  * Upstream changes:     - version 0.0.22

 -- Software Heritage autobuilder (on jenkins-debian1) <jenkins@jenkins-debian1.internal.softwareheritage.org>  Thu, 23 May 2019 09:05:34 +0000

swh-lister (0.0.21-1~swh1) unstable-swh; urgency=medium

  * New upstream release 0.0.21     - (tagged by Antoine Lambert
    <antoine.lambert@inria.fr> on 2019-04-11 11:00:55 +0200)
  * Upstream changes:     - version 0.0.21

 -- Software Heritage autobuilder (on jenkins-debian1) <jenkins@jenkins-debian1.internal.softwareheritage.org>  Thu, 11 Apr 2019 09:05:30 +0000

swh-lister (0.0.20-1~swh1) unstable-swh; urgency=medium

  * New upstream release 0.0.20     - (tagged by Antoine R. Dumont
    (@ardumont) <antoine.romain.dumont@gmail.com> on 2019-02-14 10:50:06
    +0100)
  * Upstream changes:     - v0.0.20     - d/*: debian packaging files
    migrated to separated branches     - lister.cli: Fix spelling typo

 -- Software Heritage autobuilder (on jenkins-debian1) <jenkins@jenkins-debian1.internal.softwareheritage.org>  Thu, 14 Feb 2019 09:59:29 +0000

swh-lister (0.0.19-1~swh1) unstable-swh; urgency=medium

  * New upstream release 0.0.19     - (tagged by David Douard
    <david.douard@sdfa3.org> on 2019-02-07 17:36:33 +0100)
  * Upstream changes:     - v0.0.19

 -- Software Heritage autobuilder (on jenkins-debian1) <jenkins@jenkins-debian1.internal.softwareheritage.org>  Thu, 07 Feb 2019 16:42:39 +0000

swh-lister (0.0.18-1~swh1) unstable-swh; urgency=medium

  * v0.0.18
  * docs: add title and brief module description
  * gitlab.lister: Break asap when problem exists during fetch info
  * gitlab.lister: Do not expect gitlab instances to have credentials
  * setup: prepare for pypi upload
  * gitlab/models.py: drop unused import

 -- Antoine R. Dumont (@ardumont) <antoine.romain.dumont@gmail.com>  Mon, 08 Oct 2018 15:54:12 +0200

swh-lister (0.0.17-1~swh1) unstable-swh; urgency=medium

  * v0.0.17
  * Change pypi project url to use the /project api

 -- Antoine R. Dumont (@ardumont) <antoine.romain.dumont@gmail.com>  Tue, 18 Sep 2018 11:35:25 +0200

swh-lister (0.0.16-1~swh1) unstable-swh; urgency=medium

  * v0.0.16
  * Normalize PyPI name

 -- Antoine R. Dumont (@ardumont) <antoine.romain.dumont@gmail.com>  Fri, 14 Sep 2018 13:25:56 +0200

swh-lister (0.0.15-1~swh1) unstable-swh; urgency=medium

  * v0.0.15
  * Add pypi lister

 -- Antoine R. Dumont (@ardumont) <antoine.romain.dumont@gmail.com>  Thu, 06 Sep 2018 17:09:25 +0200

swh-lister (0.0.14-1~swh1) unstable-swh; urgency=medium

  * v0.0.14
  * core.lister_base: Batch create origins (storage) & tasks (scheduler)
  * swh.lister.cli: Add debian lister to the list of supported listers
  * README.md: Update to demo the lister debian run

 -- Antoine R. Dumont (@ardumont) <antoine.romain.dumont@gmail.com>  Tue, 31 Jul 2018 15:46:12 +0200

swh-lister (0.0.13-1~swh1) unstable-swh; urgency=medium

  * v0.0.13
  * Fix missing use cases when unable to retrieve information from the
    api
  * server
  * gitlab/lister: Allow specifying the number of elements to
  * read (default is 20, same as the current gitlab api)

 -- Antoine R. Dumont (@ardumont) <antoine.romain.dumont@gmail.com>  Fri, 20 Jul 2018 13:46:04 +0200

swh-lister (0.0.12-1~swh1) unstable-swh; urgency=medium

  * v0.0.12
  * swh.lister.gitlab.tasks: Use gitlab as instance name for gitlab.com
  * README.md: Add gitlab to the lister implementations referenced
  * core/lister_base: Remove unused import

 -- Antoine R. Dumont (@ardumont) <antoine.romain.dumont@gmail.com>  Thu, 19 Jul 2018 11:29:14 +0200

swh-lister (0.0.11-1~swh1) unstable-swh; urgency=medium

  * v0.0.11
  * lister/gitlab: Add gitlab lister
  * docs: Update documentation to demonstrate how to run a lister
    locally
  * core/lister: Make the listers' scheduler configuration adaptable
  * debian/*: Fix debian packaging tests

 -- Antoine R. Dumont (@ardumont) <antoine.romain.dumont@gmail.com>  Wed, 18 Jul 2018 14:16:56 +0200

swh-lister (0.0.10-1~swh1) unstable-swh; urgency=medium

  * Release swh.lister v0.0.10
  * Add missing task_queue attribute for debian listing tasks
  * Make sure tests run during build
  * Clean up runtime dependencies

 -- Nicolas Dandrimont <nicolas@dandrimont.eu>  Mon, 30 Oct 2017 17:37:25 +0100

swh-lister (0.0.9-1~swh1) unstable-swh; urgency=medium

  * Release swh.lister v0.0.9
  * Add tasks for the Debian lister

 -- Nicolas Dandrimont <nicolas@dandrimont.eu>  Mon, 30 Oct 2017 14:20:58 +0100

swh-lister (0.0.8-1~swh1) unstable-swh; urgency=medium

  * Release swh.lister v0.0.8
  * Add versioned dependency on sqlalchemy

 -- Nicolas Dandrimont <nicolas@dandrimont.eu>  Fri, 13 Oct 2017 12:15:38 +0200

swh-lister (0.0.7-1~swh1) unstable-swh; urgency=medium

  * Release swh.lister version 0.0.7
  * Update packaging runes

 -- Nicolas Dandrimont <nicolas@dandrimont.eu>  Thu, 12 Oct 2017 18:07:52 +0200

swh-lister (0.0.6-1~swh1) unstable-swh; urgency=medium

  * Release swh.lister v0.0.6
  * Add new debian lister

 -- Nicolas Dandrimont <nicolas@dandrimont.eu>  Wed, 11 Oct 2017 17:59:47 +0200

swh-lister (0.0.5-1~swh1) unstable-swh; urgency=medium

  * Release swh.lister 0.0.5
  * Make the lister more generic
  * Add bitbucket lister
  * Update tasks to new swh.scheduler API

 -- Nicolas Dandrimont <nicolas@dandrimont.eu>  Mon, 12 Jun 2017 18:22:13 +0200

swh-lister (0.0.4-1~swh1) unstable-swh; urgency=medium

  * v0.0.4
  * Update storage configuration reading

 -- Antoine R. Dumont (@ardumont) <antoine.romain.dumont@gmail.com>  Thu, 15 Dec 2016 19:07:24 +0100

swh-lister (0.0.3-1~swh1) unstable-swh; urgency=medium

  * Release swh.lister.github v0.0.3
  * Generate swh.scheduler tasks and swh.storage origins on the fly
  * Use celery tasks to schedule own work

 -- Nicolas Dandrimont <nicolas@dandrimont.eu>  Thu, 20 Oct 2016 17:30:39 +0200

swh-lister (0.0.2-1~swh1) unstable-swh; urgency=medium

  * Release swh.lister.github 0.0.2
  * Move constants to a constants module to avoid circular imports

 -- Nicolas Dandrimont <nicolas@dandrimont.eu>  Thu, 17 Mar 2016 20:35:11 +0100

swh-lister (0.0.1-1~swh1) unstable-swh; urgency=medium

  * Initial release
  * Release swh.lister.github v0.0.1

 -- Nicolas Dandrimont <nicolas@dandrimont.eu>  Thu, 17 Mar 2016 19:01:20 +0100<|MERGE_RESOLUTION|>--- conflicted
+++ resolved
@@ -1,10 +1,3 @@
-<<<<<<< HEAD
-swh-lister (5.9.4-1~swh1~bpo10+1) buster-swh; urgency=medium
-
-  * Rebuild for buster-swh
-
- -- Software Heritage autobuilder (on jenkins-debian1) <jenkins@jenkins-debian1.internal.softwareheritage.org>  Wed, 02 Aug 2023 14:53:27 +0000
-=======
 swh-lister (5.9.5-1~swh1) unstable-swh; urgency=medium
 
   * New upstream release 5.9.5     - (tagged by Antoine R. Dumont
@@ -18,7 +11,6 @@
     packages list
 
  -- Software Heritage autobuilder (on jenkins-debian1) <jenkins@jenkins-debian1.internal.softwareheritage.org>  Fri, 04 Aug 2023 09:22:55 +0000
->>>>>>> 84979d84
 
 swh-lister (5.9.4-1~swh1) unstable-swh; urgency=medium
 
