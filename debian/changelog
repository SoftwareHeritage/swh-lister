<<<<<<< HEAD
swh-lister (0.0.4-1~swh1~bpo9+1) stretch-swh; urgency=medium

  * Rebuild for stretch-backports.

 -- Antoine R. Dumont (@ardumont) <antoine.romain.dumont@gmail.com>  Thu, 15 Dec 2016 19:07:24 +0100
=======
swh-lister (0.0.5-1~swh1) unstable-swh; urgency=medium

  * Release swh.lister 0.0.5
  * Make the lister more generic
  * Add bitbucket lister
  * Update tasks to new swh.scheduler API

 -- Nicolas Dandrimont <nicolas@dandrimont.eu>  Mon, 12 Jun 2017 18:22:13 +0200
>>>>>>> f4973af4

swh-lister (0.0.4-1~swh1) unstable-swh; urgency=medium

  * v0.0.4
  * Update storage configuration reading

 -- Antoine R. Dumont (@ardumont) <antoine.romain.dumont@gmail.com>  Thu, 15 Dec 2016 19:07:24 +0100

swh-lister (0.0.3-1~swh1) unstable-swh; urgency=medium

  * Release swh.lister.github v0.0.3
  * Generate swh.scheduler tasks and swh.storage origins on the fly
  * Use celery tasks to schedule own work

 -- Nicolas Dandrimont <nicolas@dandrimont.eu>  Thu, 20 Oct 2016 17:30:39 +0200

swh-lister (0.0.2-1~swh1) unstable-swh; urgency=medium

  * Release swh.lister.github 0.0.2
  * Move constants to a constants module to avoid circular imports

 -- Nicolas Dandrimont <nicolas@dandrimont.eu>  Thu, 17 Mar 2016 20:35:11 +0100

swh-lister (0.0.1-1~swh1) unstable-swh; urgency=medium

  * Initial release
  * Release swh.lister.github v0.0.1

 -- Nicolas Dandrimont <nicolas@dandrimont.eu>  Thu, 17 Mar 2016 19:01:20 +0100<|MERGE_RESOLUTION|>--- conflicted
+++ resolved
@@ -1,10 +1,3 @@
-<<<<<<< HEAD
-swh-lister (0.0.4-1~swh1~bpo9+1) stretch-swh; urgency=medium
-
-  * Rebuild for stretch-backports.
-
- -- Antoine R. Dumont (@ardumont) <antoine.romain.dumont@gmail.com>  Thu, 15 Dec 2016 19:07:24 +0100
-=======
 swh-lister (0.0.5-1~swh1) unstable-swh; urgency=medium
 
   * Release swh.lister 0.0.5
@@ -13,7 +6,6 @@
   * Update tasks to new swh.scheduler API
 
  -- Nicolas Dandrimont <nicolas@dandrimont.eu>  Mon, 12 Jun 2017 18:22:13 +0200
->>>>>>> f4973af4
 
 swh-lister (0.0.4-1~swh1) unstable-swh; urgency=medium
 
