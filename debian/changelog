--- conflicted
+++ resolved
@@ -1,17 +1,9 @@
-<<<<<<< HEAD
-swh-lister (0.0.5-1~swh1~bpo9+1) stretch-swh; urgency=medium
-
-  * Rebuild for stretch-backports.
-
- -- Nicolas Dandrimont <nicolas@dandrimont.eu>  Mon, 12 Jun 2017 18:22:13 +0200
-=======
 swh-lister (0.0.6-1~swh1) unstable-swh; urgency=medium
 
   * Release swh.lister v0.0.6
   * Add new debian lister
 
  -- Nicolas Dandrimont <nicolas@dandrimont.eu>  Wed, 11 Oct 2017 17:59:47 +0200
->>>>>>> 0bb1db4f
 
 swh-lister (0.0.5-1~swh1) unstable-swh; urgency=medium
 
