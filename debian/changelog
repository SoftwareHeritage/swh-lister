--- conflicted
+++ resolved
@@ -1,16 +1,8 @@
-<<<<<<< HEAD
-swh-lister (0.0.35-1~swh3~bpo9+1) stretch-swh; urgency=medium
-
-  * Rebuild for stretch-swh
-
- -- Software Heritage autobuilder (on jenkins-debian1) <jenkins@jenkins-debian1.internal.softwareheritage.org>  Tue, 10 Sep 2019 13:07:16 +0000
-=======
 swh-lister (0.0.35-1~swh4) unstable-swh; urgency=medium
 
   * Fix runtime dependencies
 
  -- Antoine R. Dumont (@ardumont) <ardumont@softwareheritage.org>  Wed, 11 Sep 2019 10:58:01 +0200
->>>>>>> b09a94d5
 
 swh-lister (0.0.35-1~swh3) unstable-swh; urgency=medium
 
