<<<<<<< HEAD
swh-lister (5.5.0-1~swh1~bpo10+1) buster-swh; urgency=medium

  * Rebuild for buster-swh

 -- Software Heritage autobuilder (on jenkins-debian1) <jenkins@jenkins-debian1.internal.softwareheritage.org>  Fri, 26 May 2023 09:28:37 +0000
=======
swh-lister (5.6.0-1~swh1) unstable-swh; urgency=medium

  * New upstream release 5.6.0     - (tagged by Antoine R. Dumont
    (@ardumont) <ardumont@softwareheritage.org> on 2023-05-31 14:30:32
    +0200)
  * Upstream changes:     - v5.6.0     - nixguix/lister: Deal with
    directory with recursive checksums

 -- Software Heritage autobuilder (on jenkins-debian1) <jenkins@jenkins-debian1.internal.softwareheritage.org>  Wed, 31 May 2023 12:37:14 +0000
>>>>>>> 890a5542

swh-lister (5.5.0-1~swh1) unstable-swh; urgency=medium

  * New upstream release 5.5.0     - (tagged by Antoine R. Dumont
    (@ardumont) <ardumont@softwareheritage.org> on 2023-05-26 11:19:22
    +0200)
  * Upstream changes:     - v5.5.0     - cgit: Allow url to be optional

 -- Software Heritage autobuilder (on jenkins-debian1) <jenkins@jenkins-debian1.internal.softwareheritage.org>  Fri, 26 May 2023 09:25:27 +0000

swh-lister (5.4.0-1~swh1) unstable-swh; urgency=medium

  * New upstream release 5.4.0     - (tagged by Antoine R. Dumont
    (@ardumont) <ardumont@softwareheritage.org> on 2023-05-19 15:41:32
    +0200)
  * Upstream changes:     - v5.4.0     - lister: Allow lister to build
    url out of the instance parameter     - Fix crash of 'swh lister
    run' when called without -l

 -- Software Heritage autobuilder (on jenkins-debian1) <jenkins@jenkins-debian1.internal.softwareheritage.org>  Fri, 19 May 2023 13:48:45 +0000

swh-lister (5.3.0-1~swh1) unstable-swh; urgency=medium

  * New upstream release 5.3.0     - (tagged by Antoine R. Dumont
    (@ardumont) <ardumont@softwareheritage.org> on 2023-05-02 11:47:13
    +0200)
  * Upstream changes:     - v5.3.0     - lister/nixguix: Make artifact
    nature check happen on all urls

 -- Software Heritage autobuilder (on jenkins-debian1) <jenkins@jenkins-debian1.internal.softwareheritage.org>  Tue, 02 May 2023 12:39:23 +0000

swh-lister (5.2.0-1~swh1) unstable-swh; urgency=medium

  * New upstream release 5.2.0     - (tagged by Antoine R. Dumont
    (@ardumont) <ardumont@softwareheritage.org> on 2023-04-26 14:54:07
    +0200)
  * Upstream changes:     - v5.2.0     - nixguix/lister: Rename
    checksums_computation to checksum_layout     - Use http_retry
    decorator from swh.core.retry module     - hex: Update loader
    arguments

 -- Software Heritage autobuilder (on jenkins-debian1) <jenkins@jenkins-debian1.internal.softwareheritage.org>  Wed, 26 Apr 2023 13:01:14 +0000

swh-lister (5.1.0-1~swh1) unstable-swh; urgency=medium

  * New upstream release 5.1.0     - (tagged by Antoine Lambert
    <anlambert@softwareheritage.org> on 2023-03-21 17:04:27 +0100)
  * Upstream changes:     - version 5.1.0

 -- Software Heritage autobuilder (on jenkins-debian1) <jenkins@jenkins-debian1.internal.softwareheritage.org>  Tue, 21 Mar 2023 16:11:29 +0000

swh-lister (5.0.0-1~swh1) unstable-swh; urgency=medium

  * New upstream release 5.0.0     - (tagged by Antoine R. Dumont
    (@ardumont) <ardumont@softwareheritage.org> on 2023-03-21 14:34:38
    +0100)
  * Upstream changes:     - v5.0.0     - feat: Add Hex.pm lister     -
    Allow passing more parameters to cgit lister task

 -- Software Heritage autobuilder (on jenkins-debian1) <jenkins@jenkins-debian1.internal.softwareheritage.org>  Tue, 21 Mar 2023 13:46:09 +0000

swh-lister (4.4.0-1~swh1) unstable-swh; urgency=medium

  * New upstream release 4.4.0     - (tagged by Antoine R. Dumont
    (@ardumont) <ardumont@softwareheritage.org> on 2023-03-13 10:54:25
    +0100)
  * Upstream changes:     - v4.4.0     - lister.bitbucket: Skip buggy
    pages

 -- Software Heritage autobuilder (on jenkins-debian1) <jenkins@jenkins-debian1.internal.softwareheritage.org>  Mon, 13 Mar 2023 10:01:44 +0000

swh-lister (4.3.3-1~swh1) unstable-swh; urgency=medium

  * New upstream release 4.3.3     - (tagged by Antoine R. Dumont
    (@ardumont) <ardumont@softwareheritage.org> on 2023-01-03 10:42:06
    +0100)
  * Upstream changes:     - v4.3.3     - github: Fix fixtures use in
    tests

 -- Software Heritage autobuilder (on jenkins-debian1) <jenkins@jenkins-debian1.internal.softwareheritage.org>  Tue, 03 Jan 2023 09:48:49 +0000

swh-lister (4.3.1-1~swh1) unstable-swh; urgency=medium

  * New upstream release 4.3.1     - (tagged by Antoine R. Dumont
    (@ardumont) <ardumont@softwareheritage.org> on 2022-12-14 16:18:11
    +0100)
  * Upstream changes:     - v4.3.1     - gogs, gitea: Fix task execution
    to pass along extra kwargs

 -- Software Heritage autobuilder (on jenkins-debian1) <jenkins@jenkins-debian1.internal.softwareheritage.org>  Wed, 14 Dec 2022 15:27:34 +0000

swh-lister (4.3.0-1~swh1) unstable-swh; urgency=medium

  * New upstream release 4.3.0     - (tagged by Nicolas Dandrimont
    <nicolas@dandrimont.eu> on 2022-12-06 10:47:31 +0100)
  * Upstream changes:     - Release swh.lister 4.3.0     - introduce
    Fedora lister     - implement incremental mode for nuget and puppet
    listers     - add a list of ignored path prefixes for the GitLab
    lister     - add page limit and origins per page limit to all
    listers     - add an option to send all origins as disabled to all
    listers

 -- Software Heritage autobuilder (on jenkins-debian1) <jenkins@jenkins-debian1.internal.softwareheritage.org>  Tue, 06 Dec 2022 09:57:36 +0000

swh-lister (4.2.0-1~swh1) unstable-swh; urgency=medium

  * New upstream release 4.2.0     - (tagged by Valentin Lorentz
    <vlorentz@softwareheritage.org> on 2022-11-07 10:42:36 +0100)
  * Upstream changes:     - v4.2.0     - * Add origin URL validation

 -- Software Heritage autobuilder (on jenkins-debian1) <jenkins@jenkins-debian1.internal.softwareheritage.org>  Mon, 07 Nov 2022 09:50:15 +0000

swh-lister (4.1.1-1~swh1) unstable-swh; urgency=medium

  * New upstream release 4.1.1     - (tagged by Antoine R. Dumont
    (@ardumont) <ardumont@softwareheritage.org> on 2022-10-26 17:38:43
    +0200)
  * Upstream changes:     - v4.1.1     - lister: Make sure lister that
    requires github tokens can use it

 -- Software Heritage autobuilder (on jenkins-debian1) <jenkins@jenkins-debian1.internal.softwareheritage.org>  Wed, 26 Oct 2022 15:55:41 +0000

swh-lister (4.1.0-1~swh1) unstable-swh; urgency=medium

  * New upstream release 4.1.0     - (tagged by Antoine R. Dumont
    (@ardumont) <ardumont@softwareheritage.org> on 2022-10-26 14:35:02
    +0200)
  * Upstream changes:     - v4.1.0     - nixguix: Use content-
    disposition from http head request if provided     - nixguix: Deal
    with edge case url with version instead of extension     - Puppet:
    Switch artifacts from dict to list     - nixguix: Allow lister to
    ignore specific extensions     - nixguix/test: Add all supported
    tarball extensions to test manifest     - conda: Yield listed
    origins after all artifacts in a page are processed     - Add
    support for more tarball recognition based on extensions

 -- Software Heritage autobuilder (on jenkins-debian1) <jenkins@jenkins-debian1.internal.softwareheritage.org>  Wed, 26 Oct 2022 12:41:59 +0000

swh-lister (4.0.1-1~swh1) unstable-swh; urgency=medium

  * New upstream release 4.0.1     - (tagged by Antoine R. Dumont
    (@ardumont) <ardumont@softwareheritage.org> on 2022-10-24 11:41:49
    +0200)
  * Upstream changes:     - v4.0.1     - gogs/lister: Allow public gogs
    instance listing

 -- Software Heritage autobuilder (on jenkins-debian1) <jenkins@jenkins-debian1.internal.softwareheritage.org>  Mon, 24 Oct 2022 09:50:06 +0000

swh-lister (4.0.0-1~swh1) unstable-swh; urgency=medium

  * New upstream release 4.0.0     - (tagged by Antoine Lambert
    <anlambert@softwareheritage.org> on 2022-10-18 12:18:48 +0200)
  * Upstream changes:     - version 4.0.0

 -- Software Heritage autobuilder (on jenkins-debian1) <jenkins@jenkins-debian1.internal.softwareheritage.org>  Tue, 18 Oct 2022 10:25:55 +0000

swh-lister (3.0.2-1~swh1) unstable-swh; urgency=medium

  * New upstream release 3.0.2     - (tagged by Vincent SELLIER
    <vincent.sellier@softwareheritage.org> on 2022-09-20 17:10:16 +0200)
  * Upstream changes:     - v3.0.2     - Changelog:     - * 2022-09-20
    cgit: Ensure the clone url is searched on the right tab     - * 2022-
    09-20 gogs: Skip pages with error 500

 -- Software Heritage autobuilder (on jenkins-debian1) <jenkins@jenkins-debian1.internal.softwareheritage.org>  Tue, 20 Sep 2022 15:17:33 +0000

swh-lister (3.0.1-1~swh1) unstable-swh; urgency=medium

  * New upstream release 3.0.1     - (tagged by Antoine R. Dumont
    (@ardumont) <ardumont@softwareheritage.org> on 2022-09-20 11:32:36
    +0200)
  * Upstream changes:     - v3.0.1     - golang: Update lister name     -
    arch: Set log level to debug for URL requests     - arch: Use
    tempfile module to create temporary directory     - pubdev.lister:
    Decrease verbosity

 -- Software Heritage autobuilder (on jenkins-debian1) <jenkins@jenkins-debian1.internal.softwareheritage.org>  Tue, 20 Sep 2022 09:39:07 +0000

swh-lister (3.0.0-1~swh2) unstable-swh; urgency=medium

  * Fix build dependencies and bump new release

 -- Antoine R. Dumont (@ardumont) <ardumont@softwareheritage.org>  Thu, 08 Sep 2022 11:57:38 +0200

swh-lister (3.0.0-1~swh1) unstable-swh; urgency=medium

  * New upstream release 3.0.0     - (tagged by Antoine R. Dumont
    (@ardumont) <ardumont@softwareheritage.org> on 2022-09-08 11:19:49
    +0200)
  * Upstream changes:     - v3.0.0     - Add new lister pubdev (Dart,
    Flutter)     - Add new lister Arch User Repository (AUR)     - Add
    new lister Golang     - Add new lister Bower     - Add new lister
    Gogs     - maven: Use BeautifulSoup instead of xmltodict for parsing
    pom files     - crates.lister: Implement incremental mode

 -- Software Heritage autobuilder (on jenkins-debian1) <jenkins@jenkins-debian1.internal.softwareheritage.org>  Thu, 08 Sep 2022 09:27:56 +0000

swh-lister (2.9.3-1~swh1) unstable-swh; urgency=medium

  * New upstream release 2.9.3     - (tagged by Antoine R. Dumont
    (@ardumont) <ardumont@softwareheritage.org> on 2022-05-23 15:39:15
    +0200)
  * Upstream changes:     - v2.9.3     - Adapt maven lister to list
    canonical gh urls if any     - Use swh.core.github.pytest_plugin in
    github tests

 -- Software Heritage autobuilder (on jenkins-debian1) <jenkins@jenkins-debian1.internal.softwareheritage.org>  Mon, 23 May 2022 13:47:34 +0000

swh-lister (2.9.2-1~swh1) unstable-swh; urgency=medium

  * New upstream release 2.9.2     - (tagged by Antoine R. Dumont
    (@ardumont) <ardumont@softwareheritage.org> on 2022-05-10 10:22:12
    +0200)
  * Upstream changes:     - v2.9.2     - maven: Prevent
    UnicodeDecodeError when processing pom file

 -- Software Heritage autobuilder (on jenkins-debian1) <jenkins@jenkins-debian1.internal.softwareheritage.org>  Tue, 10 May 2022 08:27:22 +0000

swh-lister (2.9.1-1~swh1) unstable-swh; urgency=medium

  * New upstream release 2.9.1     - (tagged by Antoine R. Dumont
    (@ardumont) <ardumont@softwareheritage.org> on 2022-04-29 14:45:18
    +0200)
  * Upstream changes:     - v2.9.1     - crates: Create one origin per
    package instead of per version     - maven: Handle null mtime value
    in index for jar archive     - maven: Remove extraction of groupId
    and artifactId from pom files     - maven: Create one origin per
    package instead of one per package version     - Bump mypy to v0.942

 -- Software Heritage autobuilder (on jenkins-debian1) <jenkins@jenkins-debian1.internal.softwareheritage.org>  Fri, 29 Apr 2022 12:50:29 +0000

swh-lister (2.9.0-1~swh1) unstable-swh; urgency=medium

  * New upstream release 2.9.0     - (tagged by Valentin Lorentz
    <vlorentz@softwareheritage.org> on 2022-04-26 11:28:55 +0200)
  * Upstream changes:     - v2.9.0     - * github: Remove dead code     -
    * github: Refactor rate-limiting out of the GitHubLister class     -
    * maven: Remove duplicated code related to setting instance from
    netloc

 -- Software Heritage autobuilder (on jenkins-debian1) <jenkins@jenkins-debian1.internal.softwareheritage.org>  Tue, 26 Apr 2022 09:34:54 +0000

swh-lister (2.8.2-1~swh1) unstable-swh; urgency=medium

  * New upstream release 2.8.2     - (tagged by Antoine R. Dumont
    (@ardumont) <ardumont@softwareheritage.org> on 2022-04-25 12:34:14
    +0200)
  * Upstream changes:     - v2.8.2     - sourceforge: Fix listing of bzr
    projects     - sourceforge: Do not consider Attic as a valid CVS
    module

 -- Software Heritage autobuilder (on jenkins-debian1) <jenkins@jenkins-debian1.internal.softwareheritage.org>  Mon, 25 Apr 2022 10:39:18 +0000

swh-lister (2.8.1-1~swh1) unstable-swh; urgency=medium

  * New upstream release 2.8.1     - (tagged by Antoine R. Dumont
    (@ardumont) <ardumont@softwareheritage.org> on 2022-04-14 15:56:17
    +0200)
  * Upstream changes:     - v2.8.1     - maven: Fix argument of type
    'NoneType' is not iterable

 -- Software Heritage autobuilder (on jenkins-debian1) <jenkins@jenkins-debian1.internal.softwareheritage.org>  Thu, 14 Apr 2022 14:01:42 +0000

swh-lister (2.8.0-1~swh2) unstable-swh; urgency=medium

  * Bump new release (fix build dep)

 -- Antoine R. Dumont (@ardumont) <ardumont@softwareheritage.org>  Thu, 14 Apr 2022 14:51:05 +0200

swh-lister (2.8.0-1~swh1) unstable-swh; urgency=medium

  * New upstream release 2.8.0     - (tagged by Antoine R. Dumont
    (@ardumont) <ardumont@softwareheritage.org> on 2022-04-14 11:42:16
    +0200)
  * Upstream changes:     - v2.8.0     - lister: Add new rust crates
    lister     - maven: Continue listing if unable to retrieve pom
    information     - maven: log error message when not able to retrieve
    the index to read

 -- Software Heritage autobuilder (on jenkins-debian1) <jenkins@jenkins-debian1.internal.softwareheritage.org>  Thu, 14 Apr 2022 09:50:25 +0000

swh-lister (2.7.2-1~swh1) unstable-swh; urgency=medium

  * New upstream release 2.7.2     - (tagged by Antoine Lambert
    <anlambert@softwareheritage.org> on 2022-03-11 13:34:15 +0100)
  * Upstream changes:     - version 2.7.2

 -- Software Heritage autobuilder (on jenkins-debian1) <jenkins@jenkins-debian1.internal.softwareheritage.org>  Fri, 11 Mar 2022 12:38:38 +0000

swh-lister (2.7.1-1~swh1) unstable-swh; urgency=medium

  * New upstream release 2.7.1     - (tagged by Antoine R. Dumont
    (@ardumont) <ardumont@softwareheritage.org> on 2022-02-18 10:42:52
    +0100)
  * Upstream changes:     - v2.7.1     - launchpad: Ignore erratic page
    and continue listing next page

 -- Software Heritage autobuilder (on jenkins-debian1) <jenkins@jenkins-debian1.internal.softwareheritage.org>  Fri, 18 Feb 2022 09:46:37 +0000

swh-lister (2.7.0-1~swh1) unstable-swh; urgency=medium

  * New upstream release 2.7.0     - (tagged by Antoine R. Dumont
    (@ardumont) <ardumont@softwareheritage.org> on 2022-02-17 13:56:23
    +0100)
  * Upstream changes:     - v2.7.0     - launchpad: Allow bzr origins
    listing     - launchpad: Manage unhandled exceptions when listing
    - sourceforge: Fix origin URLs for CVS projects

 -- Software Heritage autobuilder (on jenkins-debian1) <jenkins@jenkins-debian1.internal.softwareheritage.org>  Thu, 17 Feb 2022 13:02:22 +0000

swh-lister (2.6.4-1~swh1) unstable-swh; urgency=medium

  * New upstream release 2.6.4     - (tagged by Antoine R. Dumont
    (@ardumont) <ardumont@softwareheritage.org> on 2022-02-14 16:57:38
    +0100)
  * Upstream changes:     - v2.6.4     - sourceforge: fix support for
    listing bzr origins

 -- Software Heritage autobuilder (on jenkins-debian1) <jenkins@jenkins-debian1.internal.softwareheritage.org>  Mon, 14 Feb 2022 16:01:23 +0000

swh-lister (2.6.3-1~swh1) unstable-swh; urgency=medium

  * New upstream release 2.6.3     - (tagged by Antoine R. Dumont
    (@ardumont) <ardumont@softwareheritage.org> on 2022-02-09 17:20:28
    +0100)
  * Upstream changes:     - v2.6.3     - maven: Fix last update datetime

 -- Software Heritage autobuilder (on jenkins-debian1) <jenkins@jenkins-debian1.internal.softwareheritage.org>  Wed, 09 Feb 2022 16:24:11 +0000

swh-lister (2.6.2-1~swh1) unstable-swh; urgency=medium

  * New upstream release 2.6.2     - (tagged by Antoine R. Dumont
    (@ardumont) <ardumont@softwareheritage.org> on 2022-02-08 10:39:05
    +0100)
  * Upstream changes:     - v2.6.2     - Remove no longer needed
    tenacity workarounds     - maven: Fix undef last_update in
    ListedOrigins.     - maven: dismiss origins if they are malformed -
    e.g. wrong pom scm format, add test.     - maven: Let logging
    instruction do the formatting     - maven: Add more debug logging
    instruction     - maven: Pass the base URL of the Maven instance to
    the loader     - docs: Fix ReST syntax and sphinx warnings     - Pin
    mypy and drop type annotations which makes mypy unhappy     -
    requirements-test: Pin pytest to < 7.0.0

 -- Software Heritage autobuilder (on jenkins-debian1) <jenkins@jenkins-debian1.internal.softwareheritage.org>  Tue, 08 Feb 2022 09:43:37 +0000

swh-lister (2.6.1-1~swh1) unstable-swh; urgency=medium

  * New upstream release 2.6.1     - (tagged by Antoine Lambert
    <anlambert@softwareheritage.org> on 2021-12-06 10:47:19 +0100)
  * Upstream changes:     - version 2.6.1

 -- Software Heritage autobuilder (on jenkins-debian1) <jenkins@jenkins-debian1.internal.softwareheritage.org>  Mon, 06 Dec 2021 09:51:07 +0000

swh-lister (2.6.0-1~swh1) unstable-swh; urgency=medium

  * New upstream release 2.6.0     - (tagged by Antoine Lambert
    <anlambert@softwareheritage.org> on 2021-12-03 16:17:52 +0100)
  * Upstream changes:     - version 2.6.0

 -- Software Heritage autobuilder (on jenkins-debian1) <jenkins@jenkins-debian1.internal.softwareheritage.org>  Fri, 03 Dec 2021 15:22:00 +0000

swh-lister (2.5.0-1~swh1) unstable-swh; urgency=medium

  * New upstream release 2.5.0     - (tagged by Antoine Lambert
    <anlambert@softwareheritage.org> on 2021-12-03 14:44:36 +0100)
  * Upstream changes:     - version 2.5.0

 -- Software Heritage autobuilder (on jenkins-debian1) <jenkins@jenkins-debian1.internal.softwareheritage.org>  Fri, 03 Dec 2021 13:48:49 +0000

swh-lister (2.4.0-1~swh3) unstable-swh; urgency=medium

  * Fix changelog error and actual correct release

 -- Antoine R. Dumont (@ardumont) <ardumont@softwareheritage.org>  Fri, 03 Dec 2021 12:45:00 +0100

swh.lister (2.4.0-1~swh2) unstable-swh; urgency=medium

  * Update missing deps and release

 -- Antoine R. Dumont (@ardumont) <ardumont@softwareheritage.org>  Fri, 03 Dec 2021 12:37:13 +0100

swh-lister (2.4.0-1~swh1) unstable-swh; urgency=medium

  * New upstream release 2.4.0     - (tagged by Antoine R. Dumont
    (@ardumont) <ardumont@softwareheritage.org> on 2021-12-03 12:17:36
    +0100)
  * Upstream changes:     - v2.4.0     - debian: Update
    extra_loader_arguments dict produced ListedOrigin models     -
    debian: Add missing file URIs in lister output     - Deduplicate
    origins in the GitHub lister     - lister: Add new maven lister

 -- Software Heritage autobuilder (on jenkins-debian1) <jenkins@jenkins-debian1.internal.softwareheritage.org>  Fri, 03 Dec 2021 11:21:58 +0000

swh-lister (2.3.0-1~swh1) unstable-swh; urgency=medium

  * New upstream release 2.3.0     - (tagged by Valentin Lorentz
    <vlorentz@softwareheritage.org> on 2021-11-10 13:44:49 +0100)
  * Upstream changes:     - v2.3.0     - * cran: Pass the package name
    to the loader

 -- Software Heritage autobuilder (on jenkins-debian1) <jenkins@jenkins-debian1.internal.softwareheritage.org>  Wed, 10 Nov 2021 13:03:02 +0000

swh-lister (2.2.0-1~swh1) unstable-swh; urgency=medium

  * New upstream release 2.2.0     - (tagged by Antoine Lambert
    <anlambert@softwareheritage.org> on 2021-10-22 15:16:48 +0200)
  * Upstream changes:     - version 2.2.0

 -- Software Heritage autobuilder (on jenkins-debian1) <jenkins@jenkins-debian1.internal.softwareheritage.org>  Fri, 22 Oct 2021 13:23:02 +0000

swh-lister (2.1.0-1~swh1) unstable-swh; urgency=medium

  * New upstream release 2.1.0     - (tagged by Antoine R. Dumont
    (@ardumont) <ardumont@softwareheritage.org> on 2021-10-13 10:16:37
    +0200)
  * Upstream changes:     - v2.1.0     - Let sourceforge origins be
    listed "enabled" by default     - docs: Add a save forge
    documentation     - docs: Explain task type registering to complete
    the save forge doc

 -- Software Heritage autobuilder (on jenkins-debian1) <jenkins@jenkins-debian1.internal.softwareheritage.org>  Wed, 13 Oct 2021 08:21:42 +0000

swh-lister (2.0.0-1~swh1) unstable-swh; urgency=medium

  * New upstream release 2.0.0     - (tagged by Antoine R. Dumont
    (@ardumont) <ardumont@softwareheritage.org> on 2021-09-29 09:21:37
    +0200)
  * Upstream changes:     - v2.0.0     - opam: Share opam root directory
    even on multiple instances

 -- Software Heritage autobuilder (on jenkins-debian1) <jenkins@jenkins-debian1.internal.softwareheritage.org>  Wed, 29 Sep 2021 07:31:03 +0000

swh-lister (1.9.0-1~swh1) unstable-swh; urgency=medium

  * New upstream release 1.9.0     - (tagged by Antoine R. Dumont
    (@ardumont) <ardumont@softwareheritage.org> on 2021-09-21 11:23:23
    +0200)
  * Upstream changes:     - v1.9.0     - gnu: Respect the pattern
    docstring about state initialization     - opam: Allow defining
    where to actually install the opam_root folder     - opam: Make the
    instance optional and derived from the url     - opam: Move the
    state initialization into the get_pages method

 -- Software Heritage autobuilder (on jenkins-debian1) <jenkins@jenkins-debian1.internal.softwareheritage.org>  Tue, 21 Sep 2021 09:29:04 +0000

swh-lister (1.8.0-1~swh1) unstable-swh; urgency=medium

  * New upstream release 1.8.0     - (tagged by Antoine R. Dumont
    (@ardumont) <ardumont@softwareheritage.org> on 2021-09-17 15:44:00
    +0200)
  * Upstream changes:     - v1.8.0     - Allow gitlab lister's name to
    be overridden by task arguments

 -- Software Heritage autobuilder (on jenkins-debian1) <jenkins@jenkins-debian1.internal.softwareheritage.org>  Fri, 17 Sep 2021 13:47:58 +0000

swh-lister (1.7.0-1~swh1) unstable-swh; urgency=medium

  * New upstream release 1.7.0     - (tagged by Antoine R. Dumont
    (@ardumont) <ardumont@softwareheritage.org> on 2021-09-17 13:37:22
    +0200)
  * Upstream changes:     - v1.7.0     - gitlab: Allow ingestion of
    hg_git origins as hg ones (some instance can list tose e.g     -
    foss.heptapod.net)

 -- Software Heritage autobuilder (on jenkins-debian1) <jenkins@jenkins-debian1.internal.softwareheritage.org>  Fri, 17 Sep 2021 11:41:52 +0000

swh-lister (1.6.0-1~swh1) unstable-swh; urgency=medium

  * New upstream release 1.6.0     - (tagged by Antoine R. Dumont
    (@ardumont) <ardumont@softwareheritage.org> on 2021-09-17 10:50:28
    +0200)
  * Upstream changes:     - v1.6.0     - gitlab: Allow listing of
    instances providing multiple vcs_type

 -- Software Heritage autobuilder (on jenkins-debian1) <jenkins@jenkins-debian1.internal.softwareheritage.org>  Fri, 17 Sep 2021 08:55:14 +0000

swh-lister (1.5.0-1~swh1) unstable-swh; urgency=medium

  * New upstream release 1.5.0     - (tagged by Antoine R. Dumont
    (@ardumont) <ardumont@softwareheritage.org> on 2021-07-23 16:28:50
    +0200)
  * Upstream changes:     - v1.5.0     - gitlab: Handle HTTP status code
    500 when listing projects     - gitlab: Update requests query
    parameters     - gitlab: Adapt requests retry policy to consider
    HTTP 50x status codes     - opam: Directly use the --root flag
    instead of using an env variable     - pattern: Use URL network
    location as instance name when not provided

 -- Software Heritage autobuilder (on jenkins-debian1) <jenkins@jenkins-debian1.internal.softwareheritage.org>  Fri, 23 Jul 2021 14:32:51 +0000

swh-lister (1.4.0-1~swh2) unstable-swh; urgency=medium

  * Bump new release

 -- Antoine R. Dumont (@ardumont) <ardumont@softwareheritage.org>  Fri, 09 Jul 2021 13:17:00 +0200

swh-lister (1.4.0-1~swh1) unstable-swh; urgency=medium

  * New upstream release 1.4.0     - (tagged by Antoine R. Dumont
    (@ardumont) <ardumont@softwareheritage.org> on 2021-07-09 13:01:04
    +0200)
  * Upstream changes:     - v1.4.0     - New Tuleap lister     - New
    Opam lister     - Make PyPI lister incremental     - Make PyPI
    lister complete the information on origins

 -- Software Heritage autobuilder (on jenkins-debian1) <jenkins@jenkins-debian1.internal.softwareheritage.org>  Fri, 09 Jul 2021 11:06:37 +0000

swh-lister (1.3.6-1~swh1) unstable-swh; urgency=medium

  * New upstream release 1.3.6     - (tagged by Antoine R. Dumont
    (@ardumont) <ardumont@softwareheritage.org> on 2021-06-04 11:59:24
    +0200)
  * Upstream changes:     - v1.3.6     - sourceforge: use http:// for
    Mercurial (as workaround)

 -- Software Heritage autobuilder (on jenkins-debian1) <jenkins@jenkins-debian1.internal.softwareheritage.org>  Fri, 04 Jun 2021 10:03:14 +0000

swh-lister (1.3.5-1~swh1) unstable-swh; urgency=medium

  * New upstream release 1.3.5     - (tagged by Antoine R. Dumont
    (@ardumont) <ardumont@softwareheritage.org> on 2021-06-03 10:22:17
    +0200)
  * Upstream changes:     - v1.3.5     - sourceforge: set the protocol
    for origin urls

 -- Software Heritage autobuilder (on jenkins-debian1) <jenkins@jenkins-debian1.internal.softwareheritage.org>  Thu, 03 Jun 2021 08:26:13 +0000

swh-lister (1.3.4-1~swh1) unstable-swh; urgency=medium

  * New upstream release 1.3.4     - (tagged by Antoine R. Dumont
    (@ardumont) <ardumont@softwareheritage.org> on 2021-05-31 16:54:37
    +0200)
  * Upstream changes:     - v1.3.4     - Disable the sourceforge lister
    origins (so they can be listed)

 -- Software Heritage autobuilder (on jenkins-debian1) <jenkins@jenkins-debian1.internal.softwareheritage.org>  Mon, 31 May 2021 15:08:17 +0000

swh-lister (1.3.3-1~swh1) unstable-swh; urgency=medium

  * New upstream release 1.3.3     - (tagged by Antoine R. Dumont
    (@ardumont) <ardumont@softwareheritage.org> on 2021-05-28 14:18:53
    +0200)
  * Upstream changes:     - v1.3.3     - cgit/lister: Fix error when a
    missing version is not provided

 -- Software Heritage autobuilder (on jenkins-debian1) <jenkins@jenkins-debian1.internal.softwareheritage.org>  Fri, 28 May 2021 12:39:52 +0000

swh-lister (1.3.2-1~swh1) unstable-swh; urgency=medium

  * New upstream release 1.3.2     - (tagged by Antoine R. Dumont
    (@ardumont) <ardumont@softwareheritage.org> on 2021-05-26 12:43:45
    +0200)
  * Upstream changes:     - v1.3.2     - sourceforge: retry for all
    retryable exceptions

 -- Software Heritage autobuilder (on jenkins-debian1) <jenkins@jenkins-debian1.internal.softwareheritage.org>  Wed, 26 May 2021 10:48:22 +0000

swh-lister (1.3.1-1~swh1) unstable-swh; urgency=medium

  * New upstream release 1.3.1     - (tagged by Antoine R. Dumont
    (@ardumont) <ardumont@softwareheritage.org> on 2021-05-19 11:25:59
    +0200)
  * Upstream changes:     - v1.3.1     - sourceforge: don't abort on
    error for project

 -- Software Heritage autobuilder (on jenkins-debian1) <jenkins@jenkins-debian1.internal.softwareheritage.org>  Wed, 19 May 2021 09:30:14 +0000

swh-lister (1.3.0-1~swh1) unstable-swh; urgency=medium

  * New upstream release 1.3.0     - (tagged by Antoine R. Dumont
    (@ardumont) <ardumont@softwareheritage.org> on 2021-05-07 17:17:50
    +0200)
  * Upstream changes:     - v1.3.0     - sourceforge/tasks: Allow
    incremental listing     - sourceforge/lister: Add credentials
    parameter

 -- Software Heritage autobuilder (on jenkins-debian1) <jenkins@jenkins-debian1.internal.softwareheritage.org>  Fri, 07 May 2021 15:24:27 +0000

swh-lister (1.2.2-1~swh1) unstable-swh; urgency=medium

  * New upstream release 1.2.2     - (tagged by Antoine Lambert
    <antoine.lambert@inria.fr> on 2021-05-07 14:43:24 +0200)
  * Upstream changes:     - version 1.2.2

 -- Software Heritage autobuilder (on jenkins-debian1) <jenkins@jenkins-debian1.internal.softwareheritage.org>  Fri, 07 May 2021 12:50:12 +0000

swh-lister (1.2.1-1~swh1) unstable-swh; urgency=medium

  * New upstream release 1.2.1     - (tagged by Antoine Lambert
    <antoine.lambert@inria.fr> on 2021-05-07 14:10:36 +0200)
  * Upstream changes:     - version 1.2.1

 -- Software Heritage autobuilder (on jenkins-debian1) <jenkins@jenkins-debian1.internal.softwareheritage.org>  Fri, 07 May 2021 12:17:16 +0000

swh-lister (1.2.0-1~swh1) unstable-swh; urgency=medium

  * New upstream release 1.2.0     - (tagged by Antoine R. Dumont
    (@ardumont) <ardumont@softwareheritage.org> on 2021-05-06 15:17:51
    +0200)
  * Upstream changes:     - v1.2.0     - Make the SourceForge lister
    incremental

 -- Software Heritage autobuilder (on jenkins-debian1) <jenkins@jenkins-debian1.internal.softwareheritage.org>  Fri, 07 May 2021 10:43:11 +0000

swh-lister (1.1.0-1~swh1) unstable-swh; urgency=medium

  * New upstream release 1.1.0     - (tagged by Antoine Lambert
    <antoine.lambert@inria.fr> on 2021-04-29 14:29:27 +0200)
  * Upstream changes:     - version 1.1.0

 -- Software Heritage autobuilder (on jenkins-debian1) <jenkins@jenkins-debian1.internal.softwareheritage.org>  Thu, 29 Apr 2021 12:33:59 +0000

swh-lister (1.0.0-1~swh1) unstable-swh; urgency=medium

  * New upstream release 1.0.0     - (tagged by Nicolas Dandrimont
    <nicolas@dandrimont.eu> on 2021-03-22 10:56:04 +0100)
  * Upstream changes:     - Release swh.lister v1.0.0     - All listers
    have been rewritten and are ready to be used in production     -
    with the most recent version of the swh.scheduler APIs.

 -- Software Heritage autobuilder (on jenkins-debian1) <jenkins@jenkins-debian1.internal.softwareheritage.org>  Mon, 22 Mar 2021 10:13:35 +0000

swh-lister (0.10.0-1~swh1) unstable-swh; urgency=medium

  * New upstream release 0.10.0     - (tagged by Antoine R. Dumont
    (@ardumont) <ardumont@softwareheritage.org> on 2021-03-01 09:59:16
    +0100)
  * Upstream changes:     - v0.10.0     - docs: Add new "howto write a
    lister tutorial" with unified lister api

 -- Software Heritage autobuilder (on jenkins-debian1) <jenkins@jenkins-debian1.internal.softwareheritage.org>  Mon, 01 Mar 2021 09:01:54 +0000

swh-lister (0.9.1-1~swh1) unstable-swh; urgency=medium

  * New upstream release 0.9.1     - (tagged by Antoine R. Dumont
    (@ardumont) <ardumont@softwareheritage.org> on 2021-02-08 14:09:27
    +0100)
  * Upstream changes:     - v0.9.1     - debian: Update archive mirror
    URL templates to process

 -- Software Heritage autobuilder (on jenkins-debian1) <jenkins@jenkins-debian1.internal.softwareheritage.org>  Mon, 08 Feb 2021 13:12:05 +0000

swh-lister (0.9.0-1~swh1) unstable-swh; urgency=medium

  * New upstream release 0.9.0     - (tagged by Antoine R. Dumont
    (@ardumont) <ardumont@softwareheritage.org> on 2021-02-08 08:50:07
    +0100)
  * Upstream changes:     - v0.9.0     - docs: Update listers execution
    instructions     - cran: Prevent multiple listing of an origin     -
    cran: Add support for parsing date with milliseconds     - pypi: Use
    BeautifulSoup for parsing HTML instead of xmltodict

 -- Software Heritage autobuilder (on jenkins-debian1) <jenkins@jenkins-debian1.internal.softwareheritage.org>  Mon, 08 Feb 2021 07:52:57 +0000

swh-lister (0.8.0-1~swh1) unstable-swh; urgency=medium

  * New upstream release 0.8.0     - (tagged by Antoine R. Dumont
    (@ardumont) <ardumont@softwareheritage.org> on 2021-02-03 11:12:52
    +0100)
  * Upstream changes:     - v0.8.0     - packagist: Reimplement lister
    using new Lister API     - gnu: Remove dependency on pytz     -
    Remove no longer used models field in dict returned by register     -
    Remove no longer used legacy Lister API and update CLI options

 -- Software Heritage autobuilder (on jenkins-debian1) <jenkins@jenkins-debian1.internal.softwareheritage.org>  Wed, 03 Feb 2021 10:15:54 +0000

swh-lister (0.7.1-1~swh1) unstable-swh; urgency=medium

  * New upstream release 0.7.1     - (tagged by Vincent SELLIER
    <vincent.sellier@softwareheritage.org> on 2021-02-01 17:52:33 +0100)
  * Upstream changes:     - v0.7.1     - * cgit: remove the repository
    urls's trailing /

 -- Software Heritage autobuilder (on jenkins-debian1) <jenkins@jenkins-debian1.internal.softwareheritage.org>  Mon, 01 Feb 2021 16:56:35 +0000

swh-lister (0.7.0-1~swh1) unstable-swh; urgency=medium

  * New upstream release 0.7.0     - (tagged by Antoine R. Dumont
    (@ardumont) <ardumont@softwareheritage.org> on 2021-02-01 09:31:30
    +0100)
  * Upstream changes:     - v0.7.0     - pattern: Bump packet split to
    chunk of 1000 records     - cgit: Compute origin urls out of a base
    git url when provided.     - gnu: Reimplement lister using new
    Lister API

 -- Software Heritage autobuilder (on jenkins-debian1) <jenkins@jenkins-debian1.internal.softwareheritage.org>  Mon, 01 Feb 2021 08:35:14 +0000

swh-lister (0.6.1-1~swh1) unstable-swh; urgency=medium

  * New upstream release 0.6.1     - (tagged by Antoine R. Dumont
    (@ardumont) <ardumont@softwareheritage.org> on 2021-01-29 09:07:21
    +0100)
  * Upstream changes:     - v0.6.1     - launchpad: Remove call to
    dataclasses.asdict on lister state     - launchpad: Prevent error
    due to origin listed twice     - Make debian lister constructors
    compatible with credentials     - launchpad/tasks: Fix ping task
    function name     - pattern: Make lister flush regularly origins to
    scheduler

 -- Software Heritage autobuilder (on jenkins-debian1) <jenkins@jenkins-debian1.internal.softwareheritage.org>  Fri, 29 Jan 2021 08:11:13 +0000

swh-lister (0.6.0-1~swh1) unstable-swh; urgency=medium

  * New upstream release 0.6.0     - (tagged by Antoine R. Dumont
    (@ardumont) <ardumont@softwareheritage.org> on 2021-01-28 15:48:32
    +0100)
  * Upstream changes:     - v0.6.0     - launchpad: Reimplement lister
    using new Lister API     - Make stateless lister constructors
    compatible with credentials

 -- Software Heritage autobuilder (on jenkins-debian1) <jenkins@jenkins-debian1.internal.softwareheritage.org>  Thu, 28 Jan 2021 14:52:49 +0000

swh-lister (0.5.4-1~swh1) unstable-swh; urgency=medium

  * New upstream release 0.5.4     - (tagged by Antoine R. Dumont
    (@ardumont) <ardumont@softwareheritage.org> on 2021-01-28 11:23:29
    +0100)
  * Upstream changes:     - v0.5.4     - gitlab: Deal with missing or
    trailing / in url input     - tox.ini: Work around build failure due
    to upstream release

 -- Software Heritage autobuilder (on jenkins-debian1) <jenkins@jenkins-debian1.internal.softwareheritage.org>  Thu, 28 Jan 2021 10:27:59 +0000

swh-lister (0.5.2-1~swh1) unstable-swh; urgency=medium

  * New upstream release 0.5.2     - (tagged by Antoine R. Dumont
    (@ardumont) <ardumont@softwareheritage.org> on 2021-01-27 17:19:10
    +0100)
  * Upstream changes:     - v0.5.2     - test_cli: Drop launchpad lister
    from the test_get_lister

 -- Software Heritage autobuilder (on jenkins-debian1) <jenkins@jenkins-debian1.internal.softwareheritage.org>  Wed, 27 Jan 2021 16:25:31 +0000

swh-lister (0.5.1-1~swh1) unstable-swh; urgency=medium

  * New upstream release 0.5.1     - (tagged by Antoine R. Dumont
    (@ardumont) <ardumont@softwareheritage.org> on 2021-01-27 16:39:20
    +0100)
  * Upstream changes:     - v0.5.1     - launchpad: Actually mock the
    anonymous login to launchpad     - Drop no longer
    swh.lister.core.{indexing,page_by_page}_lister     - tests: Drop
    unneeded reset instruction     - cgit: Don't stop the listing when a
    repository page is not available

 -- Software Heritage autobuilder (on jenkins-debian1) <jenkins@jenkins-debian1.internal.softwareheritage.org>  Wed, 27 Jan 2021 15:47:39 +0000

swh-lister (0.5.0-1~swh1) unstable-swh; urgency=medium

  * New upstream release 0.5.0     - (tagged by Antoine R. Dumont
    (@ardumont) <ardumont@softwareheritage.org> on 2021-01-27 14:33:24
    +0100)
  * Upstream changes:     - v0.5.0     - cgit: Add support for
    last_update information during listing     - Port Debian lister to
    new lister api     - gitlab: Implement keyset-based pagination
    listing     - cran: Retrieve last update date for each listed
    package     - Port CRAN lister to new lister api     - gitlab: Add
    support for last_update information during listing     - Port Gitea
    lister to new lister api     - Port cgit lister to the new lister
    api     - bitbucket: Pick random credentials in configuration and
    improve logging     - Port Gitlab lister to the new lister api     -
    Port Npm lister to new lister api     - Port PyPI lister to new
    lister api     - Port Bitbucket lister to new lister api     - Port
    Phabricator lister to new lister api     - Port GitHub lister to new
    lister api     - Introduce a simpler base pattern for lister
    implementations

 -- Software Heritage autobuilder (on jenkins-debian1) <jenkins@jenkins-debian1.internal.softwareheritage.org>  Wed, 27 Jan 2021 13:40:34 +0000

swh-lister (0.4.0-1~swh1) unstable-swh; urgency=medium

  * New upstream release 0.4.0     - (tagged by Antoine R. Dumont
    (@ardumont) <ardumont@softwareheritage.org> on 2020-11-23 15:47:05
    +0100)
  * Upstream changes:     - v0.4.0     - requirements: Rework
    dependencies     - tests: Reduce db initialization fixtures to a
    minimum     - Create listing task with a default of 3 if unspecified
    - lister.pytest_plugin: Simplify fixture setup     - tests: Clarify
    listers test configuration

 -- Software Heritage autobuilder (on jenkins-debian1) <jenkins@jenkins-debian1.internal.softwareheritage.org>  Mon, 23 Nov 2020 14:52:03 +0000

swh-lister (0.3.0-1~swh1) unstable-swh; urgency=medium

  * New upstream release 0.3.0     - (tagged by Antoine R. Dumont
    (@ardumont) <ardumont@softwareheritage.org> on 2020-10-19 09:50:43
    +0200)
  * Upstream changes:     - v0.3.0     - lister.config: Adapt scheduler
    configuration structure     - drop mock_get_scheduler which creates
    indirection for no good reason

 -- Software Heritage autobuilder (on jenkins-debian1) <jenkins@jenkins-debian1.internal.softwareheritage.org>  Mon, 19 Oct 2020 07:56:17 +0000

swh-lister (0.2.1-1~swh1) unstable-swh; urgency=medium

  * New upstream release 0.2.1     - (tagged by Antoine R. Dumont
    (@ardumont) <ardumont@softwareheritage.org> on 2020-10-07 14:02:42
    +0200)
  * Upstream changes:     - v0.2.1     - lister_base: Drop leftover
    mixin SWHConfig which is no longer used

 -- Software Heritage autobuilder (on jenkins-debian1) <jenkins@jenkins-debian1.internal.softwareheritage.org>  Wed, 07 Oct 2020 12:07:43 +0000

swh-lister (0.2.0-1~swh1) unstable-swh; urgency=medium

  * New upstream release 0.2.0     - (tagged by Antoine R. Dumont
    (@ardumont) <ardumont@softwareheritage.org> on 2020-10-06 09:33:33
    +0200)
  * Upstream changes:     - v0.2.0     - lister*: Migrate away from
    SWHConfig mixin     - tox.ini: pin black to the pre-commit version
    (19.10b0) to avoid flip-flops     - Run isort after the CLI import
    changes

 -- Software Heritage autobuilder (on jenkins-debian1) <jenkins@jenkins-debian1.internal.softwareheritage.org>  Tue, 06 Oct 2020 07:36:07 +0000

swh-lister (0.1.5-1~swh1) unstable-swh; urgency=medium

  * New upstream release 0.1.5     - (tagged by David Douard
    <david.douard@sdfa3.org> on 2020-09-25 11:51:57 +0200)
  * Upstream changes:     - v0.1.5

 -- Software Heritage autobuilder (on jenkins-debian1) <jenkins@jenkins-debian1.internal.softwareheritage.org>  Fri, 25 Sep 2020 09:55:44 +0000

swh-lister (0.1.4-1~swh1) unstable-swh; urgency=medium

  * New upstream release 0.1.4     - (tagged by Antoine R. Dumont
    (@ardumont) <ardumont@softwareheritage.org> on 2020-09-10 11:32:46
    +0200)
  * Upstream changes:     - v0.1.4     - gitea.lister: Fix uid to be
    unique across instance     - utils.split_range: Split into not
    overlapping ranges     - gitea.tasks: Fix parameter name from 'sort'
    to 'order'

 -- Software Heritage autobuilder (on jenkins-debian1) <jenkins@jenkins-debian1.internal.softwareheritage.org>  Thu, 10 Sep 2020 09:35:53 +0000

swh-lister (0.1.3-1~swh1) unstable-swh; urgency=medium

  * New upstream release 0.1.3     - (tagged by Vincent SELLIER
    <vincent.sellier@softwareheritage.org> on 2020-09-08 14:48:08 +0200)
  * Upstream changes:     - v0.1.3     - Launchpad: rename task name to
    match conventions     - tests: Separate lister instantiations

 -- Software Heritage autobuilder (on jenkins-debian1) <jenkins@jenkins-debian1.internal.softwareheritage.org>  Tue, 08 Sep 2020 12:53:22 +0000

swh-lister (0.1.2-1~swh1) unstable-swh; urgency=medium

  * New upstream release 0.1.2     - (tagged by Antoine R. Dumont
    (@ardumont) <ardumont@softwareheritage.org> on 2020-09-02 13:07:30
    +0200)
  * Upstream changes:     - v0.1.2     - pytest_plugin: Instantiate only
    lister with no particular setup     - pytest: Define plugin and
    declare it in the root conftest

 -- Software Heritage autobuilder (on jenkins-debian1) <jenkins@jenkins-debian1.internal.softwareheritage.org>  Wed, 02 Sep 2020 11:10:14 +0000

swh-lister (0.1.1-1~swh1) unstable-swh; urgency=medium

  * New upstream release 0.1.1     - (tagged by Antoine R. Dumont
    (@ardumont) <ardumont@softwareheritage.org> on 2020-09-01 16:08:48
    +0200)
  * Upstream changes:     - v0.1.1     - test_cli: Exclude launchpad
    lister from the check

 -- Software Heritage autobuilder (on jenkins-debian1) <jenkins@jenkins-debian1.internal.softwareheritage.org>  Tue, 01 Sep 2020 14:11:46 +0000

swh-lister (0.1.0-1~swh2) unstable-swh; urgency=medium

  * Update dependencies

 -- Antoine R. Dumont (@ardumont) <ardumont@softwareheritage.org>  Wed, 26 Aug 2020 16:05:03 +0000

swh-lister (0.1.0-1~swh1) unstable-swh; urgency=medium

  [ Nicolas Dandrimont ]
  * Use setuptools-scm instead of vcversioner

  [ Software Heritage autobuilder (on jenkins-debian1) ]
  * New upstream release 0.1.0     - (tagged by David Douard
    <david.douard@sdfa3.org> on 2020-08-25 18:33:55 +0200)
  * Upstream changes:     - v0.1.0

 -- Software Heritage autobuilder (on jenkins-debian1) <jenkins@jenkins-debian1.internal.softwareheritage.org>  Tue, 25 Aug 2020 16:39:28 +0000

swh-lister (0.0.50-1~swh1) unstable-swh; urgency=medium

  * New upstream release 0.0.50     - (tagged by Antoine R. Dumont
    (@ardumont) <antoine.romain.dumont@gmail.com> on 2020-01-20 10:44:57
    +0100)
  * Upstream changes:     - v0.0.50     - github.lister: Filter out
    partial repositories which break listing     - docs: Fix sphinx
    warnings     - core.lister_base: Improve slightly docs and types

 -- Software Heritage autobuilder (on jenkins-debian1) <jenkins@jenkins-debian1.internal.softwareheritage.org>  Mon, 20 Jan 2020 09:51:23 +0000

swh-lister (0.0.49-1~swh1) unstable-swh; urgency=medium

  * New upstream release 0.0.49     - (tagged by Antoine R. Dumont
    (@ardumont) <antoine.romain.dumont@gmail.com> on 2020-01-17 14:20:35
    +0100)
  * Upstream changes:     - v0.0.49     - github.lister: Use Retry-After
    header when rate limit reached

 -- Software Heritage autobuilder (on jenkins-debian1) <jenkins@jenkins-debian1.internal.softwareheritage.org>  Fri, 17 Jan 2020 13:27:56 +0000

swh-lister (0.0.48-1~swh1) unstable-swh; urgency=medium

  * New upstream release 0.0.48     - (tagged by Antoine R. Dumont
    (@ardumont) <antoine.romain.dumont@gmail.com> on 2020-01-16 13:56:12
    +0100)
  * Upstream changes:     - v0.0.48     - cran.lister: Use cran's
    canonical url for origin url     - cran.lister: Version uid so we
    can list new package versions     - cran.lister: Adapt docstring
    sample accordingly

 -- Software Heritage autobuilder (on jenkins-debian1) <jenkins@jenkins-debian1.internal.softwareheritage.org>  Thu, 16 Jan 2020 13:03:54 +0000

swh-lister (0.0.47-1~swh1) unstable-swh; urgency=medium

  * New upstream release 0.0.47     - (tagged by Antoine R. Dumont
    (@ardumont) <antoine.romain.dumont@gmail.com> on 2020-01-09 10:26:18
    +0100)
  * Upstream changes:     - v0.0.47     - cran.lister: Align loading
    tasks' with loader's expectation

 -- Software Heritage autobuilder (on jenkins-debian1) <jenkins@jenkins-debian1.internal.softwareheritage.org>  Thu, 09 Jan 2020 09:34:26 +0000

swh-lister (0.0.46-1~swh1) unstable-swh; urgency=medium

  * New upstream release 0.0.46     - (tagged by Antoine R. Dumont
    (@ardumont) <antoine.romain.dumont@gmail.com> on 2019-12-19 14:09:45
    +0100)
  * Upstream changes:     - v0.0.46     - lister.debian: Make debian
    init step idempotent and up-to-date     - lister_base: Split into
    chunks the tasks prior to creation

 -- Software Heritage autobuilder (on jenkins-debian1) <jenkins@jenkins-debian1.internal.softwareheritage.org>  Thu, 19 Dec 2019 13:16:45 +0000

swh-lister (0.0.45-1~swh1) unstable-swh; urgency=medium

  * New upstream release 0.0.45     - (tagged by Antoine R. Dumont
    (@ardumont) <antoine.romain.dumont@gmail.com> on 2019-12-10 11:27:17
    +0100)
  * Upstream changes:     - v0.0.45     - core: Align listers' task
    output (hg/git tasks) with expected format     - npm: Align lister's
    loader output tasks with expected format     - lister/tasks:
    Standardize return statements

 -- Software Heritage autobuilder (on jenkins-debian1) <jenkins@jenkins-debian1.internal.softwareheritage.org>  Tue, 10 Dec 2019 10:32:45 +0000

swh-lister (0.0.44-1~swh1) unstable-swh; urgency=medium

  * New upstream release 0.0.44     - (tagged by Nicolas Dandrimont
    <nicolas@dandrimont.eu> on 2019-11-22 16:15:54 +0100)
  * Upstream changes:     - Release swh.lister v0.0.44     - Define
    proper User Agents everywhere

 -- Software Heritage autobuilder (on jenkins-debian1) <jenkins@jenkins-debian1.internal.softwareheritage.org>  Fri, 22 Nov 2019 15:31:33 +0000

swh-lister (0.0.43-1~swh1) unstable-swh; urgency=medium

  * New upstream release 0.0.43     - (tagged by Antoine R. Dumont
    (@ardumont) <antoine.romain.dumont@gmail.com> on 2019-11-21 18:46:35
    +0100)
  * Upstream changes:     - v0.0.43     - lister.pypi: Align lister with
    pypi package loader     - lister.npm: Align lister with npm package
    loader     - lister.tests: Avoid duplication setup step     - Fix
    typos (and trailing ws) reported by codespell     - Add a pre-commit
    config file

 -- Software Heritage autobuilder (on jenkins-debian1) <jenkins@jenkins-debian1.internal.softwareheritage.org>  Thu, 21 Nov 2019 17:56:34 +0000

swh-lister (0.0.42-1~swh1) unstable-swh; urgency=medium

  * New upstream release 0.0.42     - (tagged by Antoine R. Dumont
    (@ardumont) <antoine.romain.dumont@gmail.com> on 2019-11-21 13:52:16
    +0100)
  * Upstream changes:     - v0.0.42     - cran/gnu: Rename task_type to
    load-archive-files     - lister.tests: Add missing task_type for
    package listers     - Migrate tox.ini to extras = xxx instead of
    deps = .[testing]     - Merge tox environments     - Include all
    requirements in MANIFEST.in     - lister.cli: Remove task type
    register cli

 -- Software Heritage autobuilder (on jenkins-debian1) <jenkins@jenkins-debian1.internal.softwareheritage.org>  Thu, 21 Nov 2019 13:00:29 +0000

swh-lister (0.0.41-1~swh1) unstable-swh; urgency=medium

  * New upstream release 0.0.41     - (tagged by Antoine R. Dumont
    (@ardumont) <antoine.romain.dumont@gmail.com> on 2019-11-15 12:02:13
    +0100)
  * Upstream changes:     - v0.0.41     - simple_lister: Flush to db
    more frequently     - gnu.lister: Use url as primary key     -
    gnu.lister.tests: Add missing assertion     - gnu.lister: Add
    missing retries_left parameter     - debian.models: Migrate tests
    from storage to debian lister model

 -- Software Heritage autobuilder (on jenkins-debian1) <jenkins@jenkins-debian1.internal.softwareheritage.org>  Fri, 15 Nov 2019 11:06:35 +0000

swh-lister (0.0.40-1~swh1) unstable-swh; urgency=medium

  * New upstream release 0.0.40     - (tagged by Nicolas Dandrimont
    <nicolas@dandrimont.eu> on 2019-11-13 13:54:38 +0100)
  * Upstream changes:     - Release swh.lister 0.0.40     - Fix bogus
    NotImplementedError on Area.index_uris

 -- Software Heritage autobuilder (on jenkins-debian1) <jenkins@jenkins-debian1.internal.softwareheritage.org>  Wed, 13 Nov 2019 13:02:08 +0000

swh-lister (0.0.39-1~swh1) unstable-swh; urgency=medium

  * New upstream release 0.0.39     - (tagged by Nicolas Dandrimont
    <nicolas@dandrimont.eu> on 2019-11-13 13:23:31 +0100)
  * Upstream changes:     - Release swh.lister 0.0.39     - Properly
    register all tasks     - Fix up db_partition_indices to avoid
    expensive scans

 -- Software Heritage autobuilder (on jenkins-debian1) <jenkins@jenkins-debian1.internal.softwareheritage.org>  Wed, 13 Nov 2019 12:28:33 +0000

swh-lister (0.0.38-1~swh1) unstable-swh; urgency=medium

  * New upstream release 0.0.38     - (tagged by Antoine R. Dumont
    (@ardumont) <antoine.romain.dumont@gmail.com> on 2019-11-06 15:55:46
    +0100)
  * Upstream changes:     - v0.0.38     - Remove swh.storage.schemata
    remnants

 -- Software Heritage autobuilder (on jenkins-debian1) <jenkins@jenkins-debian1.internal.softwareheritage.org>  Wed, 06 Nov 2019 15:00:16 +0000

swh-lister (0.0.37-1~swh1) unstable-swh; urgency=medium

  * New upstream release 0.0.37     - (tagged by Antoine R. Dumont
    (@ardumont) <antoine.romain.dumont@gmail.com> on 2019-11-06 15:06:51
    +0100)
  * Upstream changes:     - v0.0.37     - Update swh-core dependency

 -- Software Heritage autobuilder (on jenkins-debian1) <jenkins@jenkins-debian1.internal.softwareheritage.org>  Wed, 06 Nov 2019 14:18:31 +0000

swh-lister (0.0.36-1~swh1) unstable-swh; urgency=medium

  * New upstream release 0.0.36     - (tagged by Antoine R. Dumont
    (@ardumont) <antoine.romain.dumont@gmail.com> on 2019-11-06 11:33:33
    +0100)
  * Upstream changes:     - v0.0.36     - lister.*.tests: Add at least
    one integration test     - gnu.lister: Move gnu listers specifity
    within the lister's scope     - debian/lister: Use url parameter
    name instead of origin     - debian/model: Install lister model
    within the lister repository     - lister.*.tasks: Stop binding
    tasks to a specific instance of the     - celery app     -
    cran.lister: Refactor and fix cran lister     - github/lister:
    Prevent erroneous scheduler tasks disabling     -
    phabricator/lister: Fix lister     - setup.py: Kill deprecated swh-
    lister command     - Bootstrap typing annotations

 -- Software Heritage autobuilder (on jenkins-debian1) <jenkins@jenkins-debian1.internal.softwareheritage.org>  Wed, 06 Nov 2019 10:55:41 +0000

swh-lister (0.0.35-1~swh4) unstable-swh; urgency=medium

  * Fix runtime dependencies

 -- Antoine R. Dumont (@ardumont) <ardumont@softwareheritage.org>  Wed, 11 Sep 2019 10:58:01 +0200

swh-lister (0.0.35-1~swh3) unstable-swh; urgency=medium

  * Bump dh-python to >= 3 for pybuild.testfiles.

 -- Nicolas Dandrimont <olasd@debian.org>  Tue, 10 Sep 2019 14:58:11 +0200

swh-lister (0.0.35-1~swh2) unstable-swh; urgency=medium

  * Add egg-info to pybuild.testfiles. Close T1995.

 -- Nicolas Dandrimont <olasd@debian.org>  Tue, 10 Sep 2019 14:36:22 +0200

swh-lister (0.0.35-1~swh1) unstable-swh; urgency=medium

  * New upstream release 0.0.35     - (tagged by Antoine R. Dumont
    (@ardumont) <antoine.romain.dumont@gmail.com> on 2019-09-09 12:14:42
    +0200)
  * Upstream changes:     - v0.0.35     - Fix debian package

 -- Software Heritage autobuilder (on jenkins-debian1) <jenkins@jenkins-debian1.internal.softwareheritage.org>  Mon, 09 Sep 2019 10:19:02 +0000

swh-lister (0.0.34-1~swh1) unstable-swh; urgency=medium

  * New upstream release 0.0.34     - (tagged by Antoine R. Dumont
    (@ardumont) <antoine.romain.dumont@gmail.com> on 2019-09-06 14:03:39
    +0200)
  * Upstream changes:     - v0.0.34     - listers: Implement listers as
    plugins     - cgit: rewrite the CGit lister (and add more tests)
    - listers: simplify and unify constructor use     - phabricator:
    randomly select the API token in the provided list     - docs: Fix
    toc

 -- Software Heritage autobuilder (on jenkins-debian1) <jenkins@jenkins-debian1.internal.softwareheritage.org>  Fri, 06 Sep 2019 12:09:13 +0000

swh-lister (0.0.33-1~swh1) unstable-swh; urgency=medium

  * New upstream release 0.0.33     - (tagged by Antoine R. Dumont
    (@ardumont) <antoine.romain.dumont@gmail.com> on 2019-08-29 10:23:20
    +0200)
  * Upstream changes:     - v0.0.33     - lister.cli: Allow to list
    forges with policy and priority     - listers: Add New packagist
    lister     - listers: Allow to override policy and priority for
    scheduled tasks     - tests: Add tests to cli, pypi and improve
    lister core's     - docs: Add code of conduct document

 -- Software Heritage autobuilder (on jenkins-debian1) <jenkins@jenkins-debian1.internal.softwareheritage.org>  Thu, 29 Aug 2019 08:28:23 +0000

swh-lister (0.0.32-1~swh1) unstable-swh; urgency=medium

  * New upstream release 0.0.32     - (tagged by Antoine R. Dumont
    (@ardumont) <antoine.romain.dumont@gmail.com> on 2019-06-28 18:21:50
    +0200)
  * Upstream changes:     - v0.0.32     - Clean up dead code     - Add
    missing *.html sample for tests to run in packaging

 -- Software Heritage autobuilder (on jenkins-debian1) <jenkins@jenkins-debian1.internal.softwareheritage.org>  Fri, 28 Jun 2019 16:42:05 +0000

swh-lister (0.0.31-1~swh1) unstable-swh; urgency=medium

  * New upstream release 0.0.31     - (tagged by Antoine R. Dumont
    (@ardumont) <antoine.romain.dumont@gmail.com> on 2019-06-28 17:57:48
    +0200)
  * Upstream changes:     - v0.0.31     - Add cgit instance lister     -
    Add back description in cran lister     - Update contributors

 -- Software Heritage autobuilder (on jenkins-debian1) <jenkins@jenkins-debian1.internal.softwareheritage.org>  Fri, 28 Jun 2019 16:06:25 +0000

swh-lister (0.0.30-1~swh1) unstable-swh; urgency=medium

  * New upstream release 0.0.30     - (tagged by Antoine R. Dumont
    (@ardumont) <antoine.romain.dumont@gmail.com> on 2019-06-26 14:52:13
    +0200)
  * Upstream changes:     - v0.0.30     - Drop last description mentions
    for gitlab and cran listers.

 -- Software Heritage autobuilder (on jenkins-debian1) <jenkins@jenkins-debian1.internal.softwareheritage.org>  Wed, 26 Jun 2019 13:02:11 +0000

swh-lister (0.0.29-1~swh1) unstable-swh; urgency=medium

  * New upstream release 0.0.29     - (tagged by Antoine R. Dumont
    (@ardumont) <antoine.romain.dumont@gmail.com> on 2019-06-26 12:37:14
    +0200)
  * Upstream changes:     - v0.0.29     - lister: Fix bitbucket lister

 -- Software Heritage autobuilder (on jenkins-debian1) <jenkins@jenkins-debian1.internal.softwareheritage.org>  Wed, 26 Jun 2019 10:47:20 +0000

swh-lister (0.0.28-1~swh1) unstable-swh; urgency=medium

  * New upstream release 0.0.28     - (tagged by Antoine R. Dumont
    (@ardumont) <antoine.romain.dumont@gmail.com> on 2019-06-20 12:00:09
    +0200)
  * Upstream changes:     - v0.0.28     - listers: Remove unused columns
    `origin_id` / `description`     - gnu-lister: Use origin-type as
    'tar' (and not 'gnu')     - phabricator: Remove unused code

 -- Software Heritage autobuilder (on jenkins-debian1) <jenkins@jenkins-debian1.internal.softwareheritage.org>  Thu, 20 Jun 2019 10:07:48 +0000

swh-lister (0.0.27-1~swh1) unstable-swh; urgency=medium

  * New upstream release 0.0.27     - (tagged by Antoine R. Dumont
    (@ardumont) <antoine.romain.dumont@gmail.com> on 2019-06-18 10:27:09
    +0200)
  * Upstream changes:     - v0.0.27     - Unify lister tablenames to use
    consistently singular     - Add missing instance field to
    phabricator repository model

 -- Software Heritage autobuilder (on jenkins-debian1) <jenkins@jenkins-debian1.internal.softwareheritage.org>  Tue, 18 Jun 2019 08:44:38 +0000

swh-lister (0.0.26-1~swh1) unstable-swh; urgency=medium

  * New upstream release 0.0.26     - (tagged by Antoine R. Dumont
    (@ardumont) <antoine.romain.dumont@gmail.com> on 2019-06-17 17:53:33
    +0200)
  * Upstream changes:     - v0.0.26     - phabricator.lister: Use
    credentials setup from configuration file     - gitlab.lister:
    Remove request_params method override

 -- Software Heritage autobuilder (on jenkins-debian1) <jenkins@jenkins-debian1.internal.softwareheritage.org>  Mon, 17 Jun 2019 16:05:05 +0000

swh-lister (0.0.25-1~swh1) unstable-swh; urgency=medium

  * New upstream release 0.0.25     - (tagged by Antoine R. Dumont
    (@ardumont) <antoine.romain.dumont@gmail.com> on 2019-06-13 15:54:42
    +0200)
  * Upstream changes:     - v0.0.25     - Add new cran lister     -
    listers: Stop creating origins when scheduling new tasks

 -- Software Heritage autobuilder (on jenkins-debian1) <jenkins@jenkins-debian1.internal.softwareheritage.org>  Thu, 13 Jun 2019 13:59:30 +0000

swh-lister (0.0.24-1~swh1) unstable-swh; urgency=medium

  * New upstream release 0.0.24     - (tagged by Antoine R. Dumont
    (@ardumont) <antoine.romain.dumont@gmail.com> on 2019-06-12 12:02:54
    +0200)
  * Upstream changes:     - v0.0.24     - swh.lister.gnu: Add new gnu
    lister

 -- Software Heritage autobuilder (on jenkins-debian1) <jenkins@jenkins-debian1.internal.softwareheritage.org>  Wed, 12 Jun 2019 10:10:56 +0000

swh-lister (0.0.23-1~swh1) unstable-swh; urgency=medium

  * New upstream release 0.0.23     - (tagged by Antoine R. Dumont
    (@ardumont) <antoine.romain.dumont@gmail.com> on 2019-05-29 14:04:22
    +0200)
  * Upstream changes:     - v0.0.23     - lister: Unify credentials
    structure between listers

 -- Software Heritage autobuilder (on jenkins-debian1) <jenkins@jenkins-debian1.internal.softwareheritage.org>  Wed, 29 May 2019 12:10:51 +0000

swh-lister (0.0.22-1~swh1) unstable-swh; urgency=medium

  * New upstream release 0.0.22     - (tagged by Antoine Lambert
    <antoine.lambert@inria.fr> on 2019-05-23 10:59:39 +0200)
  * Upstream changes:     - version 0.0.22

 -- Software Heritage autobuilder (on jenkins-debian1) <jenkins@jenkins-debian1.internal.softwareheritage.org>  Thu, 23 May 2019 09:05:34 +0000

swh-lister (0.0.21-1~swh1) unstable-swh; urgency=medium

  * New upstream release 0.0.21     - (tagged by Antoine Lambert
    <antoine.lambert@inria.fr> on 2019-04-11 11:00:55 +0200)
  * Upstream changes:     - version 0.0.21

 -- Software Heritage autobuilder (on jenkins-debian1) <jenkins@jenkins-debian1.internal.softwareheritage.org>  Thu, 11 Apr 2019 09:05:30 +0000

swh-lister (0.0.20-1~swh1) unstable-swh; urgency=medium

  * New upstream release 0.0.20     - (tagged by Antoine R. Dumont
    (@ardumont) <antoine.romain.dumont@gmail.com> on 2019-02-14 10:50:06
    +0100)
  * Upstream changes:     - v0.0.20     - d/*: debian packaging files
    migrated to separated branches     - lister.cli: Fix spelling typo

 -- Software Heritage autobuilder (on jenkins-debian1) <jenkins@jenkins-debian1.internal.softwareheritage.org>  Thu, 14 Feb 2019 09:59:29 +0000

swh-lister (0.0.19-1~swh1) unstable-swh; urgency=medium

  * New upstream release 0.0.19     - (tagged by David Douard
    <david.douard@sdfa3.org> on 2019-02-07 17:36:33 +0100)
  * Upstream changes:     - v0.0.19

 -- Software Heritage autobuilder (on jenkins-debian1) <jenkins@jenkins-debian1.internal.softwareheritage.org>  Thu, 07 Feb 2019 16:42:39 +0000

swh-lister (0.0.18-1~swh1) unstable-swh; urgency=medium

  * v0.0.18
  * docs: add title and brief module description
  * gitlab.lister: Break asap when problem exists during fetch info
  * gitlab.lister: Do not expect gitlab instances to have credentials
  * setup: prepare for pypi upload
  * gitlab/models.py: drop unused import

 -- Antoine R. Dumont (@ardumont) <antoine.romain.dumont@gmail.com>  Mon, 08 Oct 2018 15:54:12 +0200

swh-lister (0.0.17-1~swh1) unstable-swh; urgency=medium

  * v0.0.17
  * Change pypi project url to use the /project api

 -- Antoine R. Dumont (@ardumont) <antoine.romain.dumont@gmail.com>  Tue, 18 Sep 2018 11:35:25 +0200

swh-lister (0.0.16-1~swh1) unstable-swh; urgency=medium

  * v0.0.16
  * Normalize PyPI name

 -- Antoine R. Dumont (@ardumont) <antoine.romain.dumont@gmail.com>  Fri, 14 Sep 2018 13:25:56 +0200

swh-lister (0.0.15-1~swh1) unstable-swh; urgency=medium

  * v0.0.15
  * Add pypi lister

 -- Antoine R. Dumont (@ardumont) <antoine.romain.dumont@gmail.com>  Thu, 06 Sep 2018 17:09:25 +0200

swh-lister (0.0.14-1~swh1) unstable-swh; urgency=medium

  * v0.0.14
  * core.lister_base: Batch create origins (storage) & tasks (scheduler)
  * swh.lister.cli: Add debian lister to the list of supported listers
  * README.md: Update to demo the lister debian run

 -- Antoine R. Dumont (@ardumont) <antoine.romain.dumont@gmail.com>  Tue, 31 Jul 2018 15:46:12 +0200

swh-lister (0.0.13-1~swh1) unstable-swh; urgency=medium

  * v0.0.13
  * Fix missing use cases when unable to retrieve information from the
    api
  * server
  * gitlab/lister: Allow specifying the number of elements to
  * read (default is 20, same as the current gitlab api)

 -- Antoine R. Dumont (@ardumont) <antoine.romain.dumont@gmail.com>  Fri, 20 Jul 2018 13:46:04 +0200

swh-lister (0.0.12-1~swh1) unstable-swh; urgency=medium

  * v0.0.12
  * swh.lister.gitlab.tasks: Use gitlab as instance name for gitlab.com
  * README.md: Add gitlab to the lister implementations referenced
  * core/lister_base: Remove unused import

 -- Antoine R. Dumont (@ardumont) <antoine.romain.dumont@gmail.com>  Thu, 19 Jul 2018 11:29:14 +0200

swh-lister (0.0.11-1~swh1) unstable-swh; urgency=medium

  * v0.0.11
  * lister/gitlab: Add gitlab lister
  * docs: Update documentation to demonstrate how to run a lister
    locally
  * core/lister: Make the listers' scheduler configuration adaptable
  * debian/*: Fix debian packaging tests

 -- Antoine R. Dumont (@ardumont) <antoine.romain.dumont@gmail.com>  Wed, 18 Jul 2018 14:16:56 +0200

swh-lister (0.0.10-1~swh1) unstable-swh; urgency=medium

  * Release swh.lister v0.0.10
  * Add missing task_queue attribute for debian listing tasks
  * Make sure tests run during build
  * Clean up runtime dependencies

 -- Nicolas Dandrimont <nicolas@dandrimont.eu>  Mon, 30 Oct 2017 17:37:25 +0100

swh-lister (0.0.9-1~swh1) unstable-swh; urgency=medium

  * Release swh.lister v0.0.9
  * Add tasks for the Debian lister

 -- Nicolas Dandrimont <nicolas@dandrimont.eu>  Mon, 30 Oct 2017 14:20:58 +0100

swh-lister (0.0.8-1~swh1) unstable-swh; urgency=medium

  * Release swh.lister v0.0.8
  * Add versioned dependency on sqlalchemy

 -- Nicolas Dandrimont <nicolas@dandrimont.eu>  Fri, 13 Oct 2017 12:15:38 +0200

swh-lister (0.0.7-1~swh1) unstable-swh; urgency=medium

  * Release swh.lister version 0.0.7
  * Update packaging runes

 -- Nicolas Dandrimont <nicolas@dandrimont.eu>  Thu, 12 Oct 2017 18:07:52 +0200

swh-lister (0.0.6-1~swh1) unstable-swh; urgency=medium

  * Release swh.lister v0.0.6
  * Add new debian lister

 -- Nicolas Dandrimont <nicolas@dandrimont.eu>  Wed, 11 Oct 2017 17:59:47 +0200

swh-lister (0.0.5-1~swh1) unstable-swh; urgency=medium

  * Release swh.lister 0.0.5
  * Make the lister more generic
  * Add bitbucket lister
  * Update tasks to new swh.scheduler API

 -- Nicolas Dandrimont <nicolas@dandrimont.eu>  Mon, 12 Jun 2017 18:22:13 +0200

swh-lister (0.0.4-1~swh1) unstable-swh; urgency=medium

  * v0.0.4
  * Update storage configuration reading

 -- Antoine R. Dumont (@ardumont) <antoine.romain.dumont@gmail.com>  Thu, 15 Dec 2016 19:07:24 +0100

swh-lister (0.0.3-1~swh1) unstable-swh; urgency=medium

  * Release swh.lister.github v0.0.3
  * Generate swh.scheduler tasks and swh.storage origins on the fly
  * Use celery tasks to schedule own work

 -- Nicolas Dandrimont <nicolas@dandrimont.eu>  Thu, 20 Oct 2016 17:30:39 +0200

swh-lister (0.0.2-1~swh1) unstable-swh; urgency=medium

  * Release swh.lister.github 0.0.2
  * Move constants to a constants module to avoid circular imports

 -- Nicolas Dandrimont <nicolas@dandrimont.eu>  Thu, 17 Mar 2016 20:35:11 +0100

swh-lister (0.0.1-1~swh1) unstable-swh; urgency=medium

  * Initial release
  * Release swh.lister.github v0.0.1

 -- Nicolas Dandrimont <nicolas@dandrimont.eu>  Thu, 17 Mar 2016 19:01:20 +0100<|MERGE_RESOLUTION|>--- conflicted
+++ resolved
@@ -1,10 +1,3 @@
-<<<<<<< HEAD
-swh-lister (5.5.0-1~swh1~bpo10+1) buster-swh; urgency=medium
-
-  * Rebuild for buster-swh
-
- -- Software Heritage autobuilder (on jenkins-debian1) <jenkins@jenkins-debian1.internal.softwareheritage.org>  Fri, 26 May 2023 09:28:37 +0000
-=======
 swh-lister (5.6.0-1~swh1) unstable-swh; urgency=medium
 
   * New upstream release 5.6.0     - (tagged by Antoine R. Dumont
@@ -14,7 +7,6 @@
     directory with recursive checksums
 
  -- Software Heritage autobuilder (on jenkins-debian1) <jenkins@jenkins-debian1.internal.softwareheritage.org>  Wed, 31 May 2023 12:37:14 +0000
->>>>>>> 890a5542
 
 swh-lister (5.5.0-1~swh1) unstable-swh; urgency=medium
 
