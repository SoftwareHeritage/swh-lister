<<<<<<< HEAD
swh-lister (0.0.39-1~swh1~bpo10+1) buster-swh; urgency=medium

  * Rebuild for buster-swh

 -- Software Heritage autobuilder (on jenkins-debian1) <jenkins@jenkins-debian1.internal.softwareheritage.org>  Wed, 13 Nov 2019 12:34:57 +0000
=======
swh-lister (0.0.40-1~swh1) unstable-swh; urgency=medium

  * New upstream release 0.0.40     - (tagged by Nicolas Dandrimont
    <nicolas@dandrimont.eu> on 2019-11-13 13:54:38 +0100)
  * Upstream changes:     - Release swh.lister 0.0.40     - Fix bogus
    NotImplementedError on Area.index_uris

 -- Software Heritage autobuilder (on jenkins-debian1) <jenkins@jenkins-debian1.internal.softwareheritage.org>  Wed, 13 Nov 2019 13:02:08 +0000
>>>>>>> 814a4db7

swh-lister (0.0.39-1~swh1) unstable-swh; urgency=medium

  * New upstream release 0.0.39     - (tagged by Nicolas Dandrimont
    <nicolas@dandrimont.eu> on 2019-11-13 13:23:31 +0100)
  * Upstream changes:     - Release swh.lister 0.0.39     - Properly
    register all tasks     - Fix up db_partition_indices to avoid
    expensive scans

 -- Software Heritage autobuilder (on jenkins-debian1) <jenkins@jenkins-debian1.internal.softwareheritage.org>  Wed, 13 Nov 2019 12:28:33 +0000

swh-lister (0.0.38-1~swh1) unstable-swh; urgency=medium

  * New upstream release 0.0.38     - (tagged by Antoine R. Dumont
    (@ardumont) <antoine.romain.dumont@gmail.com> on 2019-11-06 15:55:46
    +0100)
  * Upstream changes:     - v0.0.38     - Remove swh.storage.schemata
    remnants

 -- Software Heritage autobuilder (on jenkins-debian1) <jenkins@jenkins-debian1.internal.softwareheritage.org>  Wed, 06 Nov 2019 15:00:16 +0000

swh-lister (0.0.37-1~swh1) unstable-swh; urgency=medium

  * New upstream release 0.0.37     - (tagged by Antoine R. Dumont
    (@ardumont) <antoine.romain.dumont@gmail.com> on 2019-11-06 15:06:51
    +0100)
  * Upstream changes:     - v0.0.37     - Update swh-core dependency

 -- Software Heritage autobuilder (on jenkins-debian1) <jenkins@jenkins-debian1.internal.softwareheritage.org>  Wed, 06 Nov 2019 14:18:31 +0000

swh-lister (0.0.36-1~swh1) unstable-swh; urgency=medium

  * New upstream release 0.0.36     - (tagged by Antoine R. Dumont
    (@ardumont) <antoine.romain.dumont@gmail.com> on 2019-11-06 11:33:33
    +0100)
  * Upstream changes:     - v0.0.36     - lister.*.tests: Add at least
    one integration test     - gnu.lister: Move gnu listers specifity
    within the lister's scope     - debian/lister: Use url parameter
    name instead of origin     - debian/model: Install lister model
    within the lister repository     - lister.*.tasks: Stop binding
    tasks to a specific instance of the     - celery app     -
    cran.lister: Refactor and fix cran lister     - github/lister:
    Prevent erroneous scheduler tasks disabling     -
    phabricator/lister: Fix lister     - setup.py: Kill deprecated swh-
    lister command     - Bootstrap typing annotations

 -- Software Heritage autobuilder (on jenkins-debian1) <jenkins@jenkins-debian1.internal.softwareheritage.org>  Wed, 06 Nov 2019 10:55:41 +0000

swh-lister (0.0.35-1~swh4) unstable-swh; urgency=medium

  * Fix runtime dependencies

 -- Antoine R. Dumont (@ardumont) <ardumont@softwareheritage.org>  Wed, 11 Sep 2019 10:58:01 +0200

swh-lister (0.0.35-1~swh3) unstable-swh; urgency=medium

  * Bump dh-python to >= 3 for pybuild.testfiles.

 -- Nicolas Dandrimont <olasd@debian.org>  Tue, 10 Sep 2019 14:58:11 +0200

swh-lister (0.0.35-1~swh2) unstable-swh; urgency=medium

  * Add egg-info to pybuild.testfiles. Close T1995.

 -- Nicolas Dandrimont <olasd@debian.org>  Tue, 10 Sep 2019 14:36:22 +0200

swh-lister (0.0.35-1~swh1) unstable-swh; urgency=medium

  * New upstream release 0.0.35     - (tagged by Antoine R. Dumont
    (@ardumont) <antoine.romain.dumont@gmail.com> on 2019-09-09 12:14:42
    +0200)
  * Upstream changes:     - v0.0.35     - Fix debian package

 -- Software Heritage autobuilder (on jenkins-debian1) <jenkins@jenkins-debian1.internal.softwareheritage.org>  Mon, 09 Sep 2019 10:19:02 +0000

swh-lister (0.0.34-1~swh1) unstable-swh; urgency=medium

  * New upstream release 0.0.34     - (tagged by Antoine R. Dumont
    (@ardumont) <antoine.romain.dumont@gmail.com> on 2019-09-06 14:03:39
    +0200)
  * Upstream changes:     - v0.0.34     - listers: Implement listers as
    plugins     - cgit: rewrite the CGit lister (and add more tests)
    - listers: simplify and unify constructor use     - phabricator:
    randomly select the API token in the provided list     - docs: Fix
    toc

 -- Software Heritage autobuilder (on jenkins-debian1) <jenkins@jenkins-debian1.internal.softwareheritage.org>  Fri, 06 Sep 2019 12:09:13 +0000

swh-lister (0.0.33-1~swh1) unstable-swh; urgency=medium

  * New upstream release 0.0.33     - (tagged by Antoine R. Dumont
    (@ardumont) <antoine.romain.dumont@gmail.com> on 2019-08-29 10:23:20
    +0200)
  * Upstream changes:     - v0.0.33     - lister.cli: Allow to list
    forges with policy and priority     - listers: Add New packagist
    lister     - listers: Allow to override policy and priority for
    scheduled tasks     - tests: Add tests to cli, pypi and improve
    lister core's     - docs: Add code of conduct document

 -- Software Heritage autobuilder (on jenkins-debian1) <jenkins@jenkins-debian1.internal.softwareheritage.org>  Thu, 29 Aug 2019 08:28:23 +0000

swh-lister (0.0.32-1~swh1) unstable-swh; urgency=medium

  * New upstream release 0.0.32     - (tagged by Antoine R. Dumont
    (@ardumont) <antoine.romain.dumont@gmail.com> on 2019-06-28 18:21:50
    +0200)
  * Upstream changes:     - v0.0.32     - Clean up dead code     - Add
    missing *.html sample for tests to run in packaging

 -- Software Heritage autobuilder (on jenkins-debian1) <jenkins@jenkins-debian1.internal.softwareheritage.org>  Fri, 28 Jun 2019 16:42:05 +0000

swh-lister (0.0.31-1~swh1) unstable-swh; urgency=medium

  * New upstream release 0.0.31     - (tagged by Antoine R. Dumont
    (@ardumont) <antoine.romain.dumont@gmail.com> on 2019-06-28 17:57:48
    +0200)
  * Upstream changes:     - v0.0.31     - Add cgit instance lister     -
    Add back description in cran lister     - Update contributors

 -- Software Heritage autobuilder (on jenkins-debian1) <jenkins@jenkins-debian1.internal.softwareheritage.org>  Fri, 28 Jun 2019 16:06:25 +0000

swh-lister (0.0.30-1~swh1) unstable-swh; urgency=medium

  * New upstream release 0.0.30     - (tagged by Antoine R. Dumont
    (@ardumont) <antoine.romain.dumont@gmail.com> on 2019-06-26 14:52:13
    +0200)
  * Upstream changes:     - v0.0.30     - Drop last description mentions
    for gitlab and cran listers.

 -- Software Heritage autobuilder (on jenkins-debian1) <jenkins@jenkins-debian1.internal.softwareheritage.org>  Wed, 26 Jun 2019 13:02:11 +0000

swh-lister (0.0.29-1~swh1) unstable-swh; urgency=medium

  * New upstream release 0.0.29     - (tagged by Antoine R. Dumont
    (@ardumont) <antoine.romain.dumont@gmail.com> on 2019-06-26 12:37:14
    +0200)
  * Upstream changes:     - v0.0.29     - lister: Fix bitbucket lister

 -- Software Heritage autobuilder (on jenkins-debian1) <jenkins@jenkins-debian1.internal.softwareheritage.org>  Wed, 26 Jun 2019 10:47:20 +0000

swh-lister (0.0.28-1~swh1) unstable-swh; urgency=medium

  * New upstream release 0.0.28     - (tagged by Antoine R. Dumont
    (@ardumont) <antoine.romain.dumont@gmail.com> on 2019-06-20 12:00:09
    +0200)
  * Upstream changes:     - v0.0.28     - listers: Remove unused columns
    `origin_id` / `description`     - gnu-lister: Use origin-type as
    'tar' (and not 'gnu')     - phabricator: Remove unused code

 -- Software Heritage autobuilder (on jenkins-debian1) <jenkins@jenkins-debian1.internal.softwareheritage.org>  Thu, 20 Jun 2019 10:07:48 +0000

swh-lister (0.0.27-1~swh1) unstable-swh; urgency=medium

  * New upstream release 0.0.27     - (tagged by Antoine R. Dumont
    (@ardumont) <antoine.romain.dumont@gmail.com> on 2019-06-18 10:27:09
    +0200)
  * Upstream changes:     - v0.0.27     - Unify lister tablenames to use
    consistently singular     - Add missing instance field to
    phabricator repository model

 -- Software Heritage autobuilder (on jenkins-debian1) <jenkins@jenkins-debian1.internal.softwareheritage.org>  Tue, 18 Jun 2019 08:44:38 +0000

swh-lister (0.0.26-1~swh1) unstable-swh; urgency=medium

  * New upstream release 0.0.26     - (tagged by Antoine R. Dumont
    (@ardumont) <antoine.romain.dumont@gmail.com> on 2019-06-17 17:53:33
    +0200)
  * Upstream changes:     - v0.0.26     - phabricator.lister: Use
    credentials setup from configuration file     - gitlab.lister:
    Remove request_params method override

 -- Software Heritage autobuilder (on jenkins-debian1) <jenkins@jenkins-debian1.internal.softwareheritage.org>  Mon, 17 Jun 2019 16:05:05 +0000

swh-lister (0.0.25-1~swh1) unstable-swh; urgency=medium

  * New upstream release 0.0.25     - (tagged by Antoine R. Dumont
    (@ardumont) <antoine.romain.dumont@gmail.com> on 2019-06-13 15:54:42
    +0200)
  * Upstream changes:     - v0.0.25     - Add new cran lister     -
    listers: Stop creating origins when scheduling new tasks

 -- Software Heritage autobuilder (on jenkins-debian1) <jenkins@jenkins-debian1.internal.softwareheritage.org>  Thu, 13 Jun 2019 13:59:30 +0000

swh-lister (0.0.24-1~swh1) unstable-swh; urgency=medium

  * New upstream release 0.0.24     - (tagged by Antoine R. Dumont
    (@ardumont) <antoine.romain.dumont@gmail.com> on 2019-06-12 12:02:54
    +0200)
  * Upstream changes:     - v0.0.24     - swh.lister.gnu: Add new gnu
    lister

 -- Software Heritage autobuilder (on jenkins-debian1) <jenkins@jenkins-debian1.internal.softwareheritage.org>  Wed, 12 Jun 2019 10:10:56 +0000

swh-lister (0.0.23-1~swh1) unstable-swh; urgency=medium

  * New upstream release 0.0.23     - (tagged by Antoine R. Dumont
    (@ardumont) <antoine.romain.dumont@gmail.com> on 2019-05-29 14:04:22
    +0200)
  * Upstream changes:     - v0.0.23     - lister: Unify credentials
    structure between listers

 -- Software Heritage autobuilder (on jenkins-debian1) <jenkins@jenkins-debian1.internal.softwareheritage.org>  Wed, 29 May 2019 12:10:51 +0000

swh-lister (0.0.22-1~swh1) unstable-swh; urgency=medium

  * New upstream release 0.0.22     - (tagged by Antoine Lambert
    <antoine.lambert@inria.fr> on 2019-05-23 10:59:39 +0200)
  * Upstream changes:     - version 0.0.22

 -- Software Heritage autobuilder (on jenkins-debian1) <jenkins@jenkins-debian1.internal.softwareheritage.org>  Thu, 23 May 2019 09:05:34 +0000

swh-lister (0.0.21-1~swh1) unstable-swh; urgency=medium

  * New upstream release 0.0.21     - (tagged by Antoine Lambert
    <antoine.lambert@inria.fr> on 2019-04-11 11:00:55 +0200)
  * Upstream changes:     - version 0.0.21

 -- Software Heritage autobuilder (on jenkins-debian1) <jenkins@jenkins-debian1.internal.softwareheritage.org>  Thu, 11 Apr 2019 09:05:30 +0000

swh-lister (0.0.20-1~swh1) unstable-swh; urgency=medium

  * New upstream release 0.0.20     - (tagged by Antoine R. Dumont
    (@ardumont) <antoine.romain.dumont@gmail.com> on 2019-02-14 10:50:06
    +0100)
  * Upstream changes:     - v0.0.20     - d/*: debian packaging files
    migrated to separated branches     - lister.cli: Fix spelling typo

 -- Software Heritage autobuilder (on jenkins-debian1) <jenkins@jenkins-debian1.internal.softwareheritage.org>  Thu, 14 Feb 2019 09:59:29 +0000

swh-lister (0.0.19-1~swh1) unstable-swh; urgency=medium

  * New upstream release 0.0.19     - (tagged by David Douard
    <david.douard@sdfa3.org> on 2019-02-07 17:36:33 +0100)
  * Upstream changes:     - v0.0.19

 -- Software Heritage autobuilder (on jenkins-debian1) <jenkins@jenkins-debian1.internal.softwareheritage.org>  Thu, 07 Feb 2019 16:42:39 +0000

swh-lister (0.0.18-1~swh1) unstable-swh; urgency=medium

  * v0.0.18
  * docs: add title and brief module description
  * gitlab.lister: Break asap when problem exists during fetch info
  * gitlab.lister: Do not expect gitlab instances to have credentials
  * setup: prepare for pypi upload
  * gitlab/models.py: drop unused import

 -- Antoine R. Dumont (@ardumont) <antoine.romain.dumont@gmail.com>  Mon, 08 Oct 2018 15:54:12 +0200

swh-lister (0.0.17-1~swh1) unstable-swh; urgency=medium

  * v0.0.17
  * Change pypi project url to use the /project api

 -- Antoine R. Dumont (@ardumont) <antoine.romain.dumont@gmail.com>  Tue, 18 Sep 2018 11:35:25 +0200

swh-lister (0.0.16-1~swh1) unstable-swh; urgency=medium

  * v0.0.16
  * Normalize PyPI name

 -- Antoine R. Dumont (@ardumont) <antoine.romain.dumont@gmail.com>  Fri, 14 Sep 2018 13:25:56 +0200

swh-lister (0.0.15-1~swh1) unstable-swh; urgency=medium

  * v0.0.15
  * Add pypi lister

 -- Antoine R. Dumont (@ardumont) <antoine.romain.dumont@gmail.com>  Thu, 06 Sep 2018 17:09:25 +0200

swh-lister (0.0.14-1~swh1) unstable-swh; urgency=medium

  * v0.0.14
  * core.lister_base: Batch create origins (storage) & tasks (scheduler)
  * swh.lister.cli: Add debian lister to the list of supported listers
  * README.md: Update to demo the lister debian run

 -- Antoine R. Dumont (@ardumont) <antoine.romain.dumont@gmail.com>  Tue, 31 Jul 2018 15:46:12 +0200

swh-lister (0.0.13-1~swh1) unstable-swh; urgency=medium

  * v0.0.13
  * Fix missing use cases when unable to retrieve information from the
    api
  * server
  * gitlab/lister: Allow specifying the number of elements to
  * read (default is 20, same as the current gitlab api)

 -- Antoine R. Dumont (@ardumont) <antoine.romain.dumont@gmail.com>  Fri, 20 Jul 2018 13:46:04 +0200

swh-lister (0.0.12-1~swh1) unstable-swh; urgency=medium

  * v0.0.12
  * swh.lister.gitlab.tasks: Use gitlab as instance name for gitlab.com
  * README.md: Add gitlab to the lister implementations referenced
  * core/lister_base: Remove unused import

 -- Antoine R. Dumont (@ardumont) <antoine.romain.dumont@gmail.com>  Thu, 19 Jul 2018 11:29:14 +0200

swh-lister (0.0.11-1~swh1) unstable-swh; urgency=medium

  * v0.0.11
  * lister/gitlab: Add gitlab lister
  * docs: Update documentation to demonstrate how to run a lister
    locally
  * core/lister: Make the listers' scheduler configuration adaptable
  * debian/*: Fix debian packaging tests

 -- Antoine R. Dumont (@ardumont) <antoine.romain.dumont@gmail.com>  Wed, 18 Jul 2018 14:16:56 +0200

swh-lister (0.0.10-1~swh1) unstable-swh; urgency=medium

  * Release swh.lister v0.0.10
  * Add missing task_queue attribute for debian listing tasks
  * Make sure tests run during build
  * Clean up runtime dependencies

 -- Nicolas Dandrimont <nicolas@dandrimont.eu>  Mon, 30 Oct 2017 17:37:25 +0100

swh-lister (0.0.9-1~swh1) unstable-swh; urgency=medium

  * Release swh.lister v0.0.9
  * Add tasks for the Debian lister

 -- Nicolas Dandrimont <nicolas@dandrimont.eu>  Mon, 30 Oct 2017 14:20:58 +0100

swh-lister (0.0.8-1~swh1) unstable-swh; urgency=medium

  * Release swh.lister v0.0.8
  * Add versioned dependency on sqlalchemy

 -- Nicolas Dandrimont <nicolas@dandrimont.eu>  Fri, 13 Oct 2017 12:15:38 +0200

swh-lister (0.0.7-1~swh1) unstable-swh; urgency=medium

  * Release swh.lister version 0.0.7
  * Update packaging runes

 -- Nicolas Dandrimont <nicolas@dandrimont.eu>  Thu, 12 Oct 2017 18:07:52 +0200

swh-lister (0.0.6-1~swh1) unstable-swh; urgency=medium

  * Release swh.lister v0.0.6
  * Add new debian lister

 -- Nicolas Dandrimont <nicolas@dandrimont.eu>  Wed, 11 Oct 2017 17:59:47 +0200

swh-lister (0.0.5-1~swh1) unstable-swh; urgency=medium

  * Release swh.lister 0.0.5
  * Make the lister more generic
  * Add bitbucket lister
  * Update tasks to new swh.scheduler API

 -- Nicolas Dandrimont <nicolas@dandrimont.eu>  Mon, 12 Jun 2017 18:22:13 +0200

swh-lister (0.0.4-1~swh1) unstable-swh; urgency=medium

  * v0.0.4
  * Update storage configuration reading

 -- Antoine R. Dumont (@ardumont) <antoine.romain.dumont@gmail.com>  Thu, 15 Dec 2016 19:07:24 +0100

swh-lister (0.0.3-1~swh1) unstable-swh; urgency=medium

  * Release swh.lister.github v0.0.3
  * Generate swh.scheduler tasks and swh.storage origins on the fly
  * Use celery tasks to schedule own work

 -- Nicolas Dandrimont <nicolas@dandrimont.eu>  Thu, 20 Oct 2016 17:30:39 +0200

swh-lister (0.0.2-1~swh1) unstable-swh; urgency=medium

  * Release swh.lister.github 0.0.2
  * Move constants to a constants module to avoid circular imports

 -- Nicolas Dandrimont <nicolas@dandrimont.eu>  Thu, 17 Mar 2016 20:35:11 +0100

swh-lister (0.0.1-1~swh1) unstable-swh; urgency=medium

  * Initial release
  * Release swh.lister.github v0.0.1

 -- Nicolas Dandrimont <nicolas@dandrimont.eu>  Thu, 17 Mar 2016 19:01:20 +0100<|MERGE_RESOLUTION|>--- conflicted
+++ resolved
@@ -1,10 +1,3 @@
-<<<<<<< HEAD
-swh-lister (0.0.39-1~swh1~bpo10+1) buster-swh; urgency=medium
-
-  * Rebuild for buster-swh
-
- -- Software Heritage autobuilder (on jenkins-debian1) <jenkins@jenkins-debian1.internal.softwareheritage.org>  Wed, 13 Nov 2019 12:34:57 +0000
-=======
 swh-lister (0.0.40-1~swh1) unstable-swh; urgency=medium
 
   * New upstream release 0.0.40     - (tagged by Nicolas Dandrimont
@@ -13,7 +6,6 @@
     NotImplementedError on Area.index_uris
 
  -- Software Heritage autobuilder (on jenkins-debian1) <jenkins@jenkins-debian1.internal.softwareheritage.org>  Wed, 13 Nov 2019 13:02:08 +0000
->>>>>>> 814a4db7
 
 swh-lister (0.0.39-1~swh1) unstable-swh; urgency=medium
 
