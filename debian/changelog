--- conflicted
+++ resolved
@@ -1,16 +1,8 @@
-<<<<<<< HEAD
-swh-lister (0.0.35-1~swh2~bpo9+1) stretch-swh; urgency=medium
-
-  * Rebuild for stretch-swh
-
- -- Software Heritage autobuilder (on jenkins-debian1) <jenkins@jenkins-debian1.internal.softwareheritage.org>  Tue, 10 Sep 2019 12:54:12 +0000
-=======
 swh-lister (0.0.35-1~swh3) unstable-swh; urgency=medium
 
   * Bump dh-python to >= 3 for pybuild.testfiles.
 
  -- Nicolas Dandrimont <olasd@debian.org>  Tue, 10 Sep 2019 14:58:11 +0200
->>>>>>> 4423c774
 
 swh-lister (0.0.35-1~swh2) unstable-swh; urgency=medium
 
