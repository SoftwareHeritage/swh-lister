--- conflicted
+++ resolved
@@ -1,17 +1,9 @@
-<<<<<<< HEAD
-swh-lister (0.0.7-1~swh1~bpo9+1) stretch-swh; urgency=medium
-
-  * Rebuild for stretch-backports.
-
- -- Nicolas Dandrimont <nicolas@dandrimont.eu>  Thu, 12 Oct 2017 18:07:53 +0200
-=======
 swh-lister (0.0.8-1~swh1) unstable-swh; urgency=medium
 
   * Release swh.lister v0.0.8
   * Add versioned dependency on sqlalchemy
 
  -- Nicolas Dandrimont <nicolas@dandrimont.eu>  Fri, 13 Oct 2017 12:15:38 +0200
->>>>>>> a097e2f7
 
 swh-lister (0.0.7-1~swh1) unstable-swh; urgency=medium
 
