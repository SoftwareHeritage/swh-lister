<<<<<<< HEAD
swh-lister (1.2.2-1~swh1~bpo10+1) buster-swh; urgency=medium

  * Rebuild for buster-swh

 -- Software Heritage autobuilder (on jenkins-debian1) <jenkins@jenkins-debian1.internal.softwareheritage.org>  Fri, 07 May 2021 12:52:12 +0000
=======
swh-lister (1.3.0-1~swh1) unstable-swh; urgency=medium

  * New upstream release 1.3.0     - (tagged by Antoine R. Dumont
    (@ardumont) <ardumont@softwareheritage.org> on 2021-05-07 17:17:50
    +0200)
  * Upstream changes:     - v1.3.0     - sourceforge/tasks: Allow
    incremental listing     - sourceforge/lister: Add credentials
    parameter

 -- Software Heritage autobuilder (on jenkins-debian1) <jenkins@jenkins-debian1.internal.softwareheritage.org>  Fri, 07 May 2021 15:24:27 +0000
>>>>>>> be80abfb

swh-lister (1.2.2-1~swh1) unstable-swh; urgency=medium

  * New upstream release 1.2.2     - (tagged by Antoine Lambert
    <antoine.lambert@inria.fr> on 2021-05-07 14:43:24 +0200)
  * Upstream changes:     - version 1.2.2

 -- Software Heritage autobuilder (on jenkins-debian1) <jenkins@jenkins-debian1.internal.softwareheritage.org>  Fri, 07 May 2021 12:50:12 +0000

swh-lister (1.2.1-1~swh1) unstable-swh; urgency=medium

  * New upstream release 1.2.1     - (tagged by Antoine Lambert
    <antoine.lambert@inria.fr> on 2021-05-07 14:10:36 +0200)
  * Upstream changes:     - version 1.2.1

 -- Software Heritage autobuilder (on jenkins-debian1) <jenkins@jenkins-debian1.internal.softwareheritage.org>  Fri, 07 May 2021 12:17:16 +0000

swh-lister (1.2.0-1~swh1) unstable-swh; urgency=medium

  * New upstream release 1.2.0     - (tagged by Antoine R. Dumont
    (@ardumont) <ardumont@softwareheritage.org> on 2021-05-06 15:17:51
    +0200)
  * Upstream changes:     - v1.2.0     - Make the SourceForge lister
    incremental

 -- Software Heritage autobuilder (on jenkins-debian1) <jenkins@jenkins-debian1.internal.softwareheritage.org>  Fri, 07 May 2021 10:43:11 +0000

swh-lister (1.1.0-1~swh1) unstable-swh; urgency=medium

  * New upstream release 1.1.0     - (tagged by Antoine Lambert
    <antoine.lambert@inria.fr> on 2021-04-29 14:29:27 +0200)
  * Upstream changes:     - version 1.1.0

 -- Software Heritage autobuilder (on jenkins-debian1) <jenkins@jenkins-debian1.internal.softwareheritage.org>  Thu, 29 Apr 2021 12:33:59 +0000

swh-lister (1.0.0-1~swh1) unstable-swh; urgency=medium

  * New upstream release 1.0.0     - (tagged by Nicolas Dandrimont
    <nicolas@dandrimont.eu> on 2021-03-22 10:56:04 +0100)
  * Upstream changes:     - Release swh.lister v1.0.0     - All listers
    have been rewritten and are ready to be used in production     -
    with the most recent version of the swh.scheduler APIs.

 -- Software Heritage autobuilder (on jenkins-debian1) <jenkins@jenkins-debian1.internal.softwareheritage.org>  Mon, 22 Mar 2021 10:13:35 +0000

swh-lister (0.10.0-1~swh1) unstable-swh; urgency=medium

  * New upstream release 0.10.0     - (tagged by Antoine R. Dumont
    (@ardumont) <ardumont@softwareheritage.org> on 2021-03-01 09:59:16
    +0100)
  * Upstream changes:     - v0.10.0     - docs: Add new "howto write a
    lister tutorial" with unified lister api

 -- Software Heritage autobuilder (on jenkins-debian1) <jenkins@jenkins-debian1.internal.softwareheritage.org>  Mon, 01 Mar 2021 09:01:54 +0000

swh-lister (0.9.1-1~swh1) unstable-swh; urgency=medium

  * New upstream release 0.9.1     - (tagged by Antoine R. Dumont
    (@ardumont) <ardumont@softwareheritage.org> on 2021-02-08 14:09:27
    +0100)
  * Upstream changes:     - v0.9.1     - debian: Update archive mirror
    URL templates to process

 -- Software Heritage autobuilder (on jenkins-debian1) <jenkins@jenkins-debian1.internal.softwareheritage.org>  Mon, 08 Feb 2021 13:12:05 +0000

swh-lister (0.9.0-1~swh1) unstable-swh; urgency=medium

  * New upstream release 0.9.0     - (tagged by Antoine R. Dumont
    (@ardumont) <ardumont@softwareheritage.org> on 2021-02-08 08:50:07
    +0100)
  * Upstream changes:     - v0.9.0     - docs: Update listers execution
    instructions     - cran: Prevent multiple listing of an origin     -
    cran: Add support for parsing date with milliseconds     - pypi: Use
    BeautifulSoup for parsing HTML instead of xmltodict

 -- Software Heritage autobuilder (on jenkins-debian1) <jenkins@jenkins-debian1.internal.softwareheritage.org>  Mon, 08 Feb 2021 07:52:57 +0000

swh-lister (0.8.0-1~swh1) unstable-swh; urgency=medium

  * New upstream release 0.8.0     - (tagged by Antoine R. Dumont
    (@ardumont) <ardumont@softwareheritage.org> on 2021-02-03 11:12:52
    +0100)
  * Upstream changes:     - v0.8.0     - packagist: Reimplement lister
    using new Lister API     - gnu: Remove dependency on pytz     -
    Remove no longer used models field in dict returned by register     -
    Remove no longer used legacy Lister API and update CLI options

 -- Software Heritage autobuilder (on jenkins-debian1) <jenkins@jenkins-debian1.internal.softwareheritage.org>  Wed, 03 Feb 2021 10:15:54 +0000

swh-lister (0.7.1-1~swh1) unstable-swh; urgency=medium

  * New upstream release 0.7.1     - (tagged by Vincent SELLIER
    <vincent.sellier@softwareheritage.org> on 2021-02-01 17:52:33 +0100)
  * Upstream changes:     - v0.7.1     - * cgit: remove the repository
    urls's trailing /

 -- Software Heritage autobuilder (on jenkins-debian1) <jenkins@jenkins-debian1.internal.softwareheritage.org>  Mon, 01 Feb 2021 16:56:35 +0000

swh-lister (0.7.0-1~swh1) unstable-swh; urgency=medium

  * New upstream release 0.7.0     - (tagged by Antoine R. Dumont
    (@ardumont) <ardumont@softwareheritage.org> on 2021-02-01 09:31:30
    +0100)
  * Upstream changes:     - v0.7.0     - pattern: Bump packet split to
    chunk of 1000 records     - cgit: Compute origin urls out of a base
    git url when provided.     - gnu: Reimplement lister using new
    Lister API

 -- Software Heritage autobuilder (on jenkins-debian1) <jenkins@jenkins-debian1.internal.softwareheritage.org>  Mon, 01 Feb 2021 08:35:14 +0000

swh-lister (0.6.1-1~swh1) unstable-swh; urgency=medium

  * New upstream release 0.6.1     - (tagged by Antoine R. Dumont
    (@ardumont) <ardumont@softwareheritage.org> on 2021-01-29 09:07:21
    +0100)
  * Upstream changes:     - v0.6.1     - launchpad: Remove call to
    dataclasses.asdict on lister state     - launchpad: Prevent error
    due to origin listed twice     - Make debian lister constructors
    compatible with credentials     - launchpad/tasks: Fix ping task
    function name     - pattern: Make lister flush regularly origins to
    scheduler

 -- Software Heritage autobuilder (on jenkins-debian1) <jenkins@jenkins-debian1.internal.softwareheritage.org>  Fri, 29 Jan 2021 08:11:13 +0000

swh-lister (0.6.0-1~swh1) unstable-swh; urgency=medium

  * New upstream release 0.6.0     - (tagged by Antoine R. Dumont
    (@ardumont) <ardumont@softwareheritage.org> on 2021-01-28 15:48:32
    +0100)
  * Upstream changes:     - v0.6.0     - launchpad: Reimplement lister
    using new Lister API     - Make stateless lister constructors
    compatible with credentials

 -- Software Heritage autobuilder (on jenkins-debian1) <jenkins@jenkins-debian1.internal.softwareheritage.org>  Thu, 28 Jan 2021 14:52:49 +0000

swh-lister (0.5.4-1~swh1) unstable-swh; urgency=medium

  * New upstream release 0.5.4     - (tagged by Antoine R. Dumont
    (@ardumont) <ardumont@softwareheritage.org> on 2021-01-28 11:23:29
    +0100)
  * Upstream changes:     - v0.5.4     - gitlab: Deal with missing or
    trailing / in url input     - tox.ini: Work around build failure due
    to upstream release

 -- Software Heritage autobuilder (on jenkins-debian1) <jenkins@jenkins-debian1.internal.softwareheritage.org>  Thu, 28 Jan 2021 10:27:59 +0000

swh-lister (0.5.2-1~swh1) unstable-swh; urgency=medium

  * New upstream release 0.5.2     - (tagged by Antoine R. Dumont
    (@ardumont) <ardumont@softwareheritage.org> on 2021-01-27 17:19:10
    +0100)
  * Upstream changes:     - v0.5.2     - test_cli: Drop launchpad lister
    from the test_get_lister

 -- Software Heritage autobuilder (on jenkins-debian1) <jenkins@jenkins-debian1.internal.softwareheritage.org>  Wed, 27 Jan 2021 16:25:31 +0000

swh-lister (0.5.1-1~swh1) unstable-swh; urgency=medium

  * New upstream release 0.5.1     - (tagged by Antoine R. Dumont
    (@ardumont) <ardumont@softwareheritage.org> on 2021-01-27 16:39:20
    +0100)
  * Upstream changes:     - v0.5.1     - launchpad: Actually mock the
    anonymous login to launchpad     - Drop no longer
    swh.lister.core.{indexing,page_by_page}_lister     - tests: Drop
    unneeded reset instruction     - cgit: Don't stop the listing when a
    repository page is not available

 -- Software Heritage autobuilder (on jenkins-debian1) <jenkins@jenkins-debian1.internal.softwareheritage.org>  Wed, 27 Jan 2021 15:47:39 +0000

swh-lister (0.5.0-1~swh1) unstable-swh; urgency=medium

  * New upstream release 0.5.0     - (tagged by Antoine R. Dumont
    (@ardumont) <ardumont@softwareheritage.org> on 2021-01-27 14:33:24
    +0100)
  * Upstream changes:     - v0.5.0     - cgit: Add support for
    last_update information during listing     - Port Debian lister to
    new lister api     - gitlab: Implement keyset-based pagination
    listing     - cran: Retrieve last update date for each listed
    package     - Port CRAN lister to new lister api     - gitlab: Add
    support for last_update information during listing     - Port Gitea
    lister to new lister api     - Port cgit lister to the new lister
    api     - bitbucket: Pick random credentials in configuration and
    improve logging     - Port Gitlab lister to the new lister api     -
    Port Npm lister to new lister api     - Port PyPI lister to new
    lister api     - Port Bitbucket lister to new lister api     - Port
    Phabricator lister to new lister api     - Port GitHub lister to new
    lister api     - Introduce a simpler base pattern for lister
    implementations

 -- Software Heritage autobuilder (on jenkins-debian1) <jenkins@jenkins-debian1.internal.softwareheritage.org>  Wed, 27 Jan 2021 13:40:34 +0000

swh-lister (0.4.0-1~swh1) unstable-swh; urgency=medium

  * New upstream release 0.4.0     - (tagged by Antoine R. Dumont
    (@ardumont) <ardumont@softwareheritage.org> on 2020-11-23 15:47:05
    +0100)
  * Upstream changes:     - v0.4.0     - requirements: Rework
    dependencies     - tests: Reduce db initialization fixtures to a
    minimum     - Create listing task with a default of 3 if unspecified
    - lister.pytest_plugin: Simplify fixture setup     - tests: Clarify
    listers test configuration

 -- Software Heritage autobuilder (on jenkins-debian1) <jenkins@jenkins-debian1.internal.softwareheritage.org>  Mon, 23 Nov 2020 14:52:03 +0000

swh-lister (0.3.0-1~swh1) unstable-swh; urgency=medium

  * New upstream release 0.3.0     - (tagged by Antoine R. Dumont
    (@ardumont) <ardumont@softwareheritage.org> on 2020-10-19 09:50:43
    +0200)
  * Upstream changes:     - v0.3.0     - lister.config: Adapt scheduler
    configuration structure     - drop mock_get_scheduler which creates
    indirection for no good reason

 -- Software Heritage autobuilder (on jenkins-debian1) <jenkins@jenkins-debian1.internal.softwareheritage.org>  Mon, 19 Oct 2020 07:56:17 +0000

swh-lister (0.2.1-1~swh1) unstable-swh; urgency=medium

  * New upstream release 0.2.1     - (tagged by Antoine R. Dumont
    (@ardumont) <ardumont@softwareheritage.org> on 2020-10-07 14:02:42
    +0200)
  * Upstream changes:     - v0.2.1     - lister_base: Drop leftover
    mixin SWHConfig which is no longer used

 -- Software Heritage autobuilder (on jenkins-debian1) <jenkins@jenkins-debian1.internal.softwareheritage.org>  Wed, 07 Oct 2020 12:07:43 +0000

swh-lister (0.2.0-1~swh1) unstable-swh; urgency=medium

  * New upstream release 0.2.0     - (tagged by Antoine R. Dumont
    (@ardumont) <ardumont@softwareheritage.org> on 2020-10-06 09:33:33
    +0200)
  * Upstream changes:     - v0.2.0     - lister*: Migrate away from
    SWHConfig mixin     - tox.ini: pin black to the pre-commit version
    (19.10b0) to avoid flip-flops     - Run isort after the CLI import
    changes

 -- Software Heritage autobuilder (on jenkins-debian1) <jenkins@jenkins-debian1.internal.softwareheritage.org>  Tue, 06 Oct 2020 07:36:07 +0000

swh-lister (0.1.5-1~swh1) unstable-swh; urgency=medium

  * New upstream release 0.1.5     - (tagged by David Douard
    <david.douard@sdfa3.org> on 2020-09-25 11:51:57 +0200)
  * Upstream changes:     - v0.1.5

 -- Software Heritage autobuilder (on jenkins-debian1) <jenkins@jenkins-debian1.internal.softwareheritage.org>  Fri, 25 Sep 2020 09:55:44 +0000

swh-lister (0.1.4-1~swh1) unstable-swh; urgency=medium

  * New upstream release 0.1.4     - (tagged by Antoine R. Dumont
    (@ardumont) <ardumont@softwareheritage.org> on 2020-09-10 11:32:46
    +0200)
  * Upstream changes:     - v0.1.4     - gitea.lister: Fix uid to be
    unique across instance     - utils.split_range: Split into not
    overlapping ranges     - gitea.tasks: Fix parameter name from 'sort'
    to 'order'

 -- Software Heritage autobuilder (on jenkins-debian1) <jenkins@jenkins-debian1.internal.softwareheritage.org>  Thu, 10 Sep 2020 09:35:53 +0000

swh-lister (0.1.3-1~swh1) unstable-swh; urgency=medium

  * New upstream release 0.1.3     - (tagged by Vincent SELLIER
    <vincent.sellier@softwareheritage.org> on 2020-09-08 14:48:08 +0200)
  * Upstream changes:     - v0.1.3     - Launchpad: rename task name to
    match conventions     - tests: Separate lister instantiations

 -- Software Heritage autobuilder (on jenkins-debian1) <jenkins@jenkins-debian1.internal.softwareheritage.org>  Tue, 08 Sep 2020 12:53:22 +0000

swh-lister (0.1.2-1~swh1) unstable-swh; urgency=medium

  * New upstream release 0.1.2     - (tagged by Antoine R. Dumont
    (@ardumont) <ardumont@softwareheritage.org> on 2020-09-02 13:07:30
    +0200)
  * Upstream changes:     - v0.1.2     - pytest_plugin: Instantiate only
    lister with no particular setup     - pytest: Define plugin and
    declare it in the root conftest

 -- Software Heritage autobuilder (on jenkins-debian1) <jenkins@jenkins-debian1.internal.softwareheritage.org>  Wed, 02 Sep 2020 11:10:14 +0000

swh-lister (0.1.1-1~swh1) unstable-swh; urgency=medium

  * New upstream release 0.1.1     - (tagged by Antoine R. Dumont
    (@ardumont) <ardumont@softwareheritage.org> on 2020-09-01 16:08:48
    +0200)
  * Upstream changes:     - v0.1.1     - test_cli: Exclude launchpad
    lister from the check

 -- Software Heritage autobuilder (on jenkins-debian1) <jenkins@jenkins-debian1.internal.softwareheritage.org>  Tue, 01 Sep 2020 14:11:46 +0000

swh-lister (0.1.0-1~swh2) unstable-swh; urgency=medium

  * Update dependencies

 -- Antoine R. Dumont (@ardumont) <ardumont@softwareheritage.org>  Wed, 26 Aug 2020 16:05:03 +0000

swh-lister (0.1.0-1~swh1) unstable-swh; urgency=medium

  [ Nicolas Dandrimont ]
  * Use setuptools-scm instead of vcversioner

  [ Software Heritage autobuilder (on jenkins-debian1) ]
  * New upstream release 0.1.0     - (tagged by David Douard
    <david.douard@sdfa3.org> on 2020-08-25 18:33:55 +0200)
  * Upstream changes:     - v0.1.0

 -- Software Heritage autobuilder (on jenkins-debian1) <jenkins@jenkins-debian1.internal.softwareheritage.org>  Tue, 25 Aug 2020 16:39:28 +0000

swh-lister (0.0.50-1~swh1) unstable-swh; urgency=medium

  * New upstream release 0.0.50     - (tagged by Antoine R. Dumont
    (@ardumont) <antoine.romain.dumont@gmail.com> on 2020-01-20 10:44:57
    +0100)
  * Upstream changes:     - v0.0.50     - github.lister: Filter out
    partial repositories which break listing     - docs: Fix sphinx
    warnings     - core.lister_base: Improve slightly docs and types

 -- Software Heritage autobuilder (on jenkins-debian1) <jenkins@jenkins-debian1.internal.softwareheritage.org>  Mon, 20 Jan 2020 09:51:23 +0000

swh-lister (0.0.49-1~swh1) unstable-swh; urgency=medium

  * New upstream release 0.0.49     - (tagged by Antoine R. Dumont
    (@ardumont) <antoine.romain.dumont@gmail.com> on 2020-01-17 14:20:35
    +0100)
  * Upstream changes:     - v0.0.49     - github.lister: Use Retry-After
    header when rate limit reached

 -- Software Heritage autobuilder (on jenkins-debian1) <jenkins@jenkins-debian1.internal.softwareheritage.org>  Fri, 17 Jan 2020 13:27:56 +0000

swh-lister (0.0.48-1~swh1) unstable-swh; urgency=medium

  * New upstream release 0.0.48     - (tagged by Antoine R. Dumont
    (@ardumont) <antoine.romain.dumont@gmail.com> on 2020-01-16 13:56:12
    +0100)
  * Upstream changes:     - v0.0.48     - cran.lister: Use cran's
    canonical url for origin url     - cran.lister: Version uid so we
    can list new package versions     - cran.lister: Adapt docstring
    sample accordingly

 -- Software Heritage autobuilder (on jenkins-debian1) <jenkins@jenkins-debian1.internal.softwareheritage.org>  Thu, 16 Jan 2020 13:03:54 +0000

swh-lister (0.0.47-1~swh1) unstable-swh; urgency=medium

  * New upstream release 0.0.47     - (tagged by Antoine R. Dumont
    (@ardumont) <antoine.romain.dumont@gmail.com> on 2020-01-09 10:26:18
    +0100)
  * Upstream changes:     - v0.0.47     - cran.lister: Align loading
    tasks' with loader's expectation

 -- Software Heritage autobuilder (on jenkins-debian1) <jenkins@jenkins-debian1.internal.softwareheritage.org>  Thu, 09 Jan 2020 09:34:26 +0000

swh-lister (0.0.46-1~swh1) unstable-swh; urgency=medium

  * New upstream release 0.0.46     - (tagged by Antoine R. Dumont
    (@ardumont) <antoine.romain.dumont@gmail.com> on 2019-12-19 14:09:45
    +0100)
  * Upstream changes:     - v0.0.46     - lister.debian: Make debian
    init step idempotent and up-to-date     - lister_base: Split into
    chunks the tasks prior to creation

 -- Software Heritage autobuilder (on jenkins-debian1) <jenkins@jenkins-debian1.internal.softwareheritage.org>  Thu, 19 Dec 2019 13:16:45 +0000

swh-lister (0.0.45-1~swh1) unstable-swh; urgency=medium

  * New upstream release 0.0.45     - (tagged by Antoine R. Dumont
    (@ardumont) <antoine.romain.dumont@gmail.com> on 2019-12-10 11:27:17
    +0100)
  * Upstream changes:     - v0.0.45     - core: Align listers' task
    output (hg/git tasks) with expected format     - npm: Align lister's
    loader output tasks with expected format     - lister/tasks:
    Standardize return statements

 -- Software Heritage autobuilder (on jenkins-debian1) <jenkins@jenkins-debian1.internal.softwareheritage.org>  Tue, 10 Dec 2019 10:32:45 +0000

swh-lister (0.0.44-1~swh1) unstable-swh; urgency=medium

  * New upstream release 0.0.44     - (tagged by Nicolas Dandrimont
    <nicolas@dandrimont.eu> on 2019-11-22 16:15:54 +0100)
  * Upstream changes:     - Release swh.lister v0.0.44     - Define
    proper User Agents everywhere

 -- Software Heritage autobuilder (on jenkins-debian1) <jenkins@jenkins-debian1.internal.softwareheritage.org>  Fri, 22 Nov 2019 15:31:33 +0000

swh-lister (0.0.43-1~swh1) unstable-swh; urgency=medium

  * New upstream release 0.0.43     - (tagged by Antoine R. Dumont
    (@ardumont) <antoine.romain.dumont@gmail.com> on 2019-11-21 18:46:35
    +0100)
  * Upstream changes:     - v0.0.43     - lister.pypi: Align lister with
    pypi package loader     - lister.npm: Align lister with npm package
    loader     - lister.tests: Avoid duplication setup step     - Fix
    typos (and trailing ws) reported by codespell     - Add a pre-commit
    config file

 -- Software Heritage autobuilder (on jenkins-debian1) <jenkins@jenkins-debian1.internal.softwareheritage.org>  Thu, 21 Nov 2019 17:56:34 +0000

swh-lister (0.0.42-1~swh1) unstable-swh; urgency=medium

  * New upstream release 0.0.42     - (tagged by Antoine R. Dumont
    (@ardumont) <antoine.romain.dumont@gmail.com> on 2019-11-21 13:52:16
    +0100)
  * Upstream changes:     - v0.0.42     - cran/gnu: Rename task_type to
    load-archive-files     - lister.tests: Add missing task_type for
    package listers     - Migrate tox.ini to extras = xxx instead of
    deps = .[testing]     - Merge tox environments     - Include all
    requirements in MANIFEST.in     - lister.cli: Remove task type
    register cli

 -- Software Heritage autobuilder (on jenkins-debian1) <jenkins@jenkins-debian1.internal.softwareheritage.org>  Thu, 21 Nov 2019 13:00:29 +0000

swh-lister (0.0.41-1~swh1) unstable-swh; urgency=medium

  * New upstream release 0.0.41     - (tagged by Antoine R. Dumont
    (@ardumont) <antoine.romain.dumont@gmail.com> on 2019-11-15 12:02:13
    +0100)
  * Upstream changes:     - v0.0.41     - simple_lister: Flush to db
    more frequently     - gnu.lister: Use url as primary key     -
    gnu.lister.tests: Add missing assertion     - gnu.lister: Add
    missing retries_left parameter     - debian.models: Migrate tests
    from storage to debian lister model

 -- Software Heritage autobuilder (on jenkins-debian1) <jenkins@jenkins-debian1.internal.softwareheritage.org>  Fri, 15 Nov 2019 11:06:35 +0000

swh-lister (0.0.40-1~swh1) unstable-swh; urgency=medium

  * New upstream release 0.0.40     - (tagged by Nicolas Dandrimont
    <nicolas@dandrimont.eu> on 2019-11-13 13:54:38 +0100)
  * Upstream changes:     - Release swh.lister 0.0.40     - Fix bogus
    NotImplementedError on Area.index_uris

 -- Software Heritage autobuilder (on jenkins-debian1) <jenkins@jenkins-debian1.internal.softwareheritage.org>  Wed, 13 Nov 2019 13:02:08 +0000

swh-lister (0.0.39-1~swh1) unstable-swh; urgency=medium

  * New upstream release 0.0.39     - (tagged by Nicolas Dandrimont
    <nicolas@dandrimont.eu> on 2019-11-13 13:23:31 +0100)
  * Upstream changes:     - Release swh.lister 0.0.39     - Properly
    register all tasks     - Fix up db_partition_indices to avoid
    expensive scans

 -- Software Heritage autobuilder (on jenkins-debian1) <jenkins@jenkins-debian1.internal.softwareheritage.org>  Wed, 13 Nov 2019 12:28:33 +0000

swh-lister (0.0.38-1~swh1) unstable-swh; urgency=medium

  * New upstream release 0.0.38     - (tagged by Antoine R. Dumont
    (@ardumont) <antoine.romain.dumont@gmail.com> on 2019-11-06 15:55:46
    +0100)
  * Upstream changes:     - v0.0.38     - Remove swh.storage.schemata
    remnants

 -- Software Heritage autobuilder (on jenkins-debian1) <jenkins@jenkins-debian1.internal.softwareheritage.org>  Wed, 06 Nov 2019 15:00:16 +0000

swh-lister (0.0.37-1~swh1) unstable-swh; urgency=medium

  * New upstream release 0.0.37     - (tagged by Antoine R. Dumont
    (@ardumont) <antoine.romain.dumont@gmail.com> on 2019-11-06 15:06:51
    +0100)
  * Upstream changes:     - v0.0.37     - Update swh-core dependency

 -- Software Heritage autobuilder (on jenkins-debian1) <jenkins@jenkins-debian1.internal.softwareheritage.org>  Wed, 06 Nov 2019 14:18:31 +0000

swh-lister (0.0.36-1~swh1) unstable-swh; urgency=medium

  * New upstream release 0.0.36     - (tagged by Antoine R. Dumont
    (@ardumont) <antoine.romain.dumont@gmail.com> on 2019-11-06 11:33:33
    +0100)
  * Upstream changes:     - v0.0.36     - lister.*.tests: Add at least
    one integration test     - gnu.lister: Move gnu listers specifity
    within the lister's scope     - debian/lister: Use url parameter
    name instead of origin     - debian/model: Install lister model
    within the lister repository     - lister.*.tasks: Stop binding
    tasks to a specific instance of the     - celery app     -
    cran.lister: Refactor and fix cran lister     - github/lister:
    Prevent erroneous scheduler tasks disabling     -
    phabricator/lister: Fix lister     - setup.py: Kill deprecated swh-
    lister command     - Bootstrap typing annotations

 -- Software Heritage autobuilder (on jenkins-debian1) <jenkins@jenkins-debian1.internal.softwareheritage.org>  Wed, 06 Nov 2019 10:55:41 +0000

swh-lister (0.0.35-1~swh4) unstable-swh; urgency=medium

  * Fix runtime dependencies

 -- Antoine R. Dumont (@ardumont) <ardumont@softwareheritage.org>  Wed, 11 Sep 2019 10:58:01 +0200

swh-lister (0.0.35-1~swh3) unstable-swh; urgency=medium

  * Bump dh-python to >= 3 for pybuild.testfiles.

 -- Nicolas Dandrimont <olasd@debian.org>  Tue, 10 Sep 2019 14:58:11 +0200

swh-lister (0.0.35-1~swh2) unstable-swh; urgency=medium

  * Add egg-info to pybuild.testfiles. Close T1995.

 -- Nicolas Dandrimont <olasd@debian.org>  Tue, 10 Sep 2019 14:36:22 +0200

swh-lister (0.0.35-1~swh1) unstable-swh; urgency=medium

  * New upstream release 0.0.35     - (tagged by Antoine R. Dumont
    (@ardumont) <antoine.romain.dumont@gmail.com> on 2019-09-09 12:14:42
    +0200)
  * Upstream changes:     - v0.0.35     - Fix debian package

 -- Software Heritage autobuilder (on jenkins-debian1) <jenkins@jenkins-debian1.internal.softwareheritage.org>  Mon, 09 Sep 2019 10:19:02 +0000

swh-lister (0.0.34-1~swh1) unstable-swh; urgency=medium

  * New upstream release 0.0.34     - (tagged by Antoine R. Dumont
    (@ardumont) <antoine.romain.dumont@gmail.com> on 2019-09-06 14:03:39
    +0200)
  * Upstream changes:     - v0.0.34     - listers: Implement listers as
    plugins     - cgit: rewrite the CGit lister (and add more tests)
    - listers: simplify and unify constructor use     - phabricator:
    randomly select the API token in the provided list     - docs: Fix
    toc

 -- Software Heritage autobuilder (on jenkins-debian1) <jenkins@jenkins-debian1.internal.softwareheritage.org>  Fri, 06 Sep 2019 12:09:13 +0000

swh-lister (0.0.33-1~swh1) unstable-swh; urgency=medium

  * New upstream release 0.0.33     - (tagged by Antoine R. Dumont
    (@ardumont) <antoine.romain.dumont@gmail.com> on 2019-08-29 10:23:20
    +0200)
  * Upstream changes:     - v0.0.33     - lister.cli: Allow to list
    forges with policy and priority     - listers: Add New packagist
    lister     - listers: Allow to override policy and priority for
    scheduled tasks     - tests: Add tests to cli, pypi and improve
    lister core's     - docs: Add code of conduct document

 -- Software Heritage autobuilder (on jenkins-debian1) <jenkins@jenkins-debian1.internal.softwareheritage.org>  Thu, 29 Aug 2019 08:28:23 +0000

swh-lister (0.0.32-1~swh1) unstable-swh; urgency=medium

  * New upstream release 0.0.32     - (tagged by Antoine R. Dumont
    (@ardumont) <antoine.romain.dumont@gmail.com> on 2019-06-28 18:21:50
    +0200)
  * Upstream changes:     - v0.0.32     - Clean up dead code     - Add
    missing *.html sample for tests to run in packaging

 -- Software Heritage autobuilder (on jenkins-debian1) <jenkins@jenkins-debian1.internal.softwareheritage.org>  Fri, 28 Jun 2019 16:42:05 +0000

swh-lister (0.0.31-1~swh1) unstable-swh; urgency=medium

  * New upstream release 0.0.31     - (tagged by Antoine R. Dumont
    (@ardumont) <antoine.romain.dumont@gmail.com> on 2019-06-28 17:57:48
    +0200)
  * Upstream changes:     - v0.0.31     - Add cgit instance lister     -
    Add back description in cran lister     - Update contributors

 -- Software Heritage autobuilder (on jenkins-debian1) <jenkins@jenkins-debian1.internal.softwareheritage.org>  Fri, 28 Jun 2019 16:06:25 +0000

swh-lister (0.0.30-1~swh1) unstable-swh; urgency=medium

  * New upstream release 0.0.30     - (tagged by Antoine R. Dumont
    (@ardumont) <antoine.romain.dumont@gmail.com> on 2019-06-26 14:52:13
    +0200)
  * Upstream changes:     - v0.0.30     - Drop last description mentions
    for gitlab and cran listers.

 -- Software Heritage autobuilder (on jenkins-debian1) <jenkins@jenkins-debian1.internal.softwareheritage.org>  Wed, 26 Jun 2019 13:02:11 +0000

swh-lister (0.0.29-1~swh1) unstable-swh; urgency=medium

  * New upstream release 0.0.29     - (tagged by Antoine R. Dumont
    (@ardumont) <antoine.romain.dumont@gmail.com> on 2019-06-26 12:37:14
    +0200)
  * Upstream changes:     - v0.0.29     - lister: Fix bitbucket lister

 -- Software Heritage autobuilder (on jenkins-debian1) <jenkins@jenkins-debian1.internal.softwareheritage.org>  Wed, 26 Jun 2019 10:47:20 +0000

swh-lister (0.0.28-1~swh1) unstable-swh; urgency=medium

  * New upstream release 0.0.28     - (tagged by Antoine R. Dumont
    (@ardumont) <antoine.romain.dumont@gmail.com> on 2019-06-20 12:00:09
    +0200)
  * Upstream changes:     - v0.0.28     - listers: Remove unused columns
    `origin_id` / `description`     - gnu-lister: Use origin-type as
    'tar' (and not 'gnu')     - phabricator: Remove unused code

 -- Software Heritage autobuilder (on jenkins-debian1) <jenkins@jenkins-debian1.internal.softwareheritage.org>  Thu, 20 Jun 2019 10:07:48 +0000

swh-lister (0.0.27-1~swh1) unstable-swh; urgency=medium

  * New upstream release 0.0.27     - (tagged by Antoine R. Dumont
    (@ardumont) <antoine.romain.dumont@gmail.com> on 2019-06-18 10:27:09
    +0200)
  * Upstream changes:     - v0.0.27     - Unify lister tablenames to use
    consistently singular     - Add missing instance field to
    phabricator repository model

 -- Software Heritage autobuilder (on jenkins-debian1) <jenkins@jenkins-debian1.internal.softwareheritage.org>  Tue, 18 Jun 2019 08:44:38 +0000

swh-lister (0.0.26-1~swh1) unstable-swh; urgency=medium

  * New upstream release 0.0.26     - (tagged by Antoine R. Dumont
    (@ardumont) <antoine.romain.dumont@gmail.com> on 2019-06-17 17:53:33
    +0200)
  * Upstream changes:     - v0.0.26     - phabricator.lister: Use
    credentials setup from configuration file     - gitlab.lister:
    Remove request_params method override

 -- Software Heritage autobuilder (on jenkins-debian1) <jenkins@jenkins-debian1.internal.softwareheritage.org>  Mon, 17 Jun 2019 16:05:05 +0000

swh-lister (0.0.25-1~swh1) unstable-swh; urgency=medium

  * New upstream release 0.0.25     - (tagged by Antoine R. Dumont
    (@ardumont) <antoine.romain.dumont@gmail.com> on 2019-06-13 15:54:42
    +0200)
  * Upstream changes:     - v0.0.25     - Add new cran lister     -
    listers: Stop creating origins when scheduling new tasks

 -- Software Heritage autobuilder (on jenkins-debian1) <jenkins@jenkins-debian1.internal.softwareheritage.org>  Thu, 13 Jun 2019 13:59:30 +0000

swh-lister (0.0.24-1~swh1) unstable-swh; urgency=medium

  * New upstream release 0.0.24     - (tagged by Antoine R. Dumont
    (@ardumont) <antoine.romain.dumont@gmail.com> on 2019-06-12 12:02:54
    +0200)
  * Upstream changes:     - v0.0.24     - swh.lister.gnu: Add new gnu
    lister

 -- Software Heritage autobuilder (on jenkins-debian1) <jenkins@jenkins-debian1.internal.softwareheritage.org>  Wed, 12 Jun 2019 10:10:56 +0000

swh-lister (0.0.23-1~swh1) unstable-swh; urgency=medium

  * New upstream release 0.0.23     - (tagged by Antoine R. Dumont
    (@ardumont) <antoine.romain.dumont@gmail.com> on 2019-05-29 14:04:22
    +0200)
  * Upstream changes:     - v0.0.23     - lister: Unify credentials
    structure between listers

 -- Software Heritage autobuilder (on jenkins-debian1) <jenkins@jenkins-debian1.internal.softwareheritage.org>  Wed, 29 May 2019 12:10:51 +0000

swh-lister (0.0.22-1~swh1) unstable-swh; urgency=medium

  * New upstream release 0.0.22     - (tagged by Antoine Lambert
    <antoine.lambert@inria.fr> on 2019-05-23 10:59:39 +0200)
  * Upstream changes:     - version 0.0.22

 -- Software Heritage autobuilder (on jenkins-debian1) <jenkins@jenkins-debian1.internal.softwareheritage.org>  Thu, 23 May 2019 09:05:34 +0000

swh-lister (0.0.21-1~swh1) unstable-swh; urgency=medium

  * New upstream release 0.0.21     - (tagged by Antoine Lambert
    <antoine.lambert@inria.fr> on 2019-04-11 11:00:55 +0200)
  * Upstream changes:     - version 0.0.21

 -- Software Heritage autobuilder (on jenkins-debian1) <jenkins@jenkins-debian1.internal.softwareheritage.org>  Thu, 11 Apr 2019 09:05:30 +0000

swh-lister (0.0.20-1~swh1) unstable-swh; urgency=medium

  * New upstream release 0.0.20     - (tagged by Antoine R. Dumont
    (@ardumont) <antoine.romain.dumont@gmail.com> on 2019-02-14 10:50:06
    +0100)
  * Upstream changes:     - v0.0.20     - d/*: debian packaging files
    migrated to separated branches     - lister.cli: Fix spelling typo

 -- Software Heritage autobuilder (on jenkins-debian1) <jenkins@jenkins-debian1.internal.softwareheritage.org>  Thu, 14 Feb 2019 09:59:29 +0000

swh-lister (0.0.19-1~swh1) unstable-swh; urgency=medium

  * New upstream release 0.0.19     - (tagged by David Douard
    <david.douard@sdfa3.org> on 2019-02-07 17:36:33 +0100)
  * Upstream changes:     - v0.0.19

 -- Software Heritage autobuilder (on jenkins-debian1) <jenkins@jenkins-debian1.internal.softwareheritage.org>  Thu, 07 Feb 2019 16:42:39 +0000

swh-lister (0.0.18-1~swh1) unstable-swh; urgency=medium

  * v0.0.18
  * docs: add title and brief module description
  * gitlab.lister: Break asap when problem exists during fetch info
  * gitlab.lister: Do not expect gitlab instances to have credentials
  * setup: prepare for pypi upload
  * gitlab/models.py: drop unused import

 -- Antoine R. Dumont (@ardumont) <antoine.romain.dumont@gmail.com>  Mon, 08 Oct 2018 15:54:12 +0200

swh-lister (0.0.17-1~swh1) unstable-swh; urgency=medium

  * v0.0.17
  * Change pypi project url to use the /project api

 -- Antoine R. Dumont (@ardumont) <antoine.romain.dumont@gmail.com>  Tue, 18 Sep 2018 11:35:25 +0200

swh-lister (0.0.16-1~swh1) unstable-swh; urgency=medium

  * v0.0.16
  * Normalize PyPI name

 -- Antoine R. Dumont (@ardumont) <antoine.romain.dumont@gmail.com>  Fri, 14 Sep 2018 13:25:56 +0200

swh-lister (0.0.15-1~swh1) unstable-swh; urgency=medium

  * v0.0.15
  * Add pypi lister

 -- Antoine R. Dumont (@ardumont) <antoine.romain.dumont@gmail.com>  Thu, 06 Sep 2018 17:09:25 +0200

swh-lister (0.0.14-1~swh1) unstable-swh; urgency=medium

  * v0.0.14
  * core.lister_base: Batch create origins (storage) & tasks (scheduler)
  * swh.lister.cli: Add debian lister to the list of supported listers
  * README.md: Update to demo the lister debian run

 -- Antoine R. Dumont (@ardumont) <antoine.romain.dumont@gmail.com>  Tue, 31 Jul 2018 15:46:12 +0200

swh-lister (0.0.13-1~swh1) unstable-swh; urgency=medium

  * v0.0.13
  * Fix missing use cases when unable to retrieve information from the
    api
  * server
  * gitlab/lister: Allow specifying the number of elements to
  * read (default is 20, same as the current gitlab api)

 -- Antoine R. Dumont (@ardumont) <antoine.romain.dumont@gmail.com>  Fri, 20 Jul 2018 13:46:04 +0200

swh-lister (0.0.12-1~swh1) unstable-swh; urgency=medium

  * v0.0.12
  * swh.lister.gitlab.tasks: Use gitlab as instance name for gitlab.com
  * README.md: Add gitlab to the lister implementations referenced
  * core/lister_base: Remove unused import

 -- Antoine R. Dumont (@ardumont) <antoine.romain.dumont@gmail.com>  Thu, 19 Jul 2018 11:29:14 +0200

swh-lister (0.0.11-1~swh1) unstable-swh; urgency=medium

  * v0.0.11
  * lister/gitlab: Add gitlab lister
  * docs: Update documentation to demonstrate how to run a lister
    locally
  * core/lister: Make the listers' scheduler configuration adaptable
  * debian/*: Fix debian packaging tests

 -- Antoine R. Dumont (@ardumont) <antoine.romain.dumont@gmail.com>  Wed, 18 Jul 2018 14:16:56 +0200

swh-lister (0.0.10-1~swh1) unstable-swh; urgency=medium

  * Release swh.lister v0.0.10
  * Add missing task_queue attribute for debian listing tasks
  * Make sure tests run during build
  * Clean up runtime dependencies

 -- Nicolas Dandrimont <nicolas@dandrimont.eu>  Mon, 30 Oct 2017 17:37:25 +0100

swh-lister (0.0.9-1~swh1) unstable-swh; urgency=medium

  * Release swh.lister v0.0.9
  * Add tasks for the Debian lister

 -- Nicolas Dandrimont <nicolas@dandrimont.eu>  Mon, 30 Oct 2017 14:20:58 +0100

swh-lister (0.0.8-1~swh1) unstable-swh; urgency=medium

  * Release swh.lister v0.0.8
  * Add versioned dependency on sqlalchemy

 -- Nicolas Dandrimont <nicolas@dandrimont.eu>  Fri, 13 Oct 2017 12:15:38 +0200

swh-lister (0.0.7-1~swh1) unstable-swh; urgency=medium

  * Release swh.lister version 0.0.7
  * Update packaging runes

 -- Nicolas Dandrimont <nicolas@dandrimont.eu>  Thu, 12 Oct 2017 18:07:52 +0200

swh-lister (0.0.6-1~swh1) unstable-swh; urgency=medium

  * Release swh.lister v0.0.6
  * Add new debian lister

 -- Nicolas Dandrimont <nicolas@dandrimont.eu>  Wed, 11 Oct 2017 17:59:47 +0200

swh-lister (0.0.5-1~swh1) unstable-swh; urgency=medium

  * Release swh.lister 0.0.5
  * Make the lister more generic
  * Add bitbucket lister
  * Update tasks to new swh.scheduler API

 -- Nicolas Dandrimont <nicolas@dandrimont.eu>  Mon, 12 Jun 2017 18:22:13 +0200

swh-lister (0.0.4-1~swh1) unstable-swh; urgency=medium

  * v0.0.4
  * Update storage configuration reading

 -- Antoine R. Dumont (@ardumont) <antoine.romain.dumont@gmail.com>  Thu, 15 Dec 2016 19:07:24 +0100

swh-lister (0.0.3-1~swh1) unstable-swh; urgency=medium

  * Release swh.lister.github v0.0.3
  * Generate swh.scheduler tasks and swh.storage origins on the fly
  * Use celery tasks to schedule own work

 -- Nicolas Dandrimont <nicolas@dandrimont.eu>  Thu, 20 Oct 2016 17:30:39 +0200

swh-lister (0.0.2-1~swh1) unstable-swh; urgency=medium

  * Release swh.lister.github 0.0.2
  * Move constants to a constants module to avoid circular imports

 -- Nicolas Dandrimont <nicolas@dandrimont.eu>  Thu, 17 Mar 2016 20:35:11 +0100

swh-lister (0.0.1-1~swh1) unstable-swh; urgency=medium

  * Initial release
  * Release swh.lister.github v0.0.1

 -- Nicolas Dandrimont <nicolas@dandrimont.eu>  Thu, 17 Mar 2016 19:01:20 +0100<|MERGE_RESOLUTION|>--- conflicted
+++ resolved
@@ -1,10 +1,3 @@
-<<<<<<< HEAD
-swh-lister (1.2.2-1~swh1~bpo10+1) buster-swh; urgency=medium
-
-  * Rebuild for buster-swh
-
- -- Software Heritage autobuilder (on jenkins-debian1) <jenkins@jenkins-debian1.internal.softwareheritage.org>  Fri, 07 May 2021 12:52:12 +0000
-=======
 swh-lister (1.3.0-1~swh1) unstable-swh; urgency=medium
 
   * New upstream release 1.3.0     - (tagged by Antoine R. Dumont
@@ -15,7 +8,6 @@
     parameter
 
  -- Software Heritage autobuilder (on jenkins-debian1) <jenkins@jenkins-debian1.internal.softwareheritage.org>  Fri, 07 May 2021 15:24:27 +0000
->>>>>>> be80abfb
 
 swh-lister (1.2.2-1~swh1) unstable-swh; urgency=medium
 
