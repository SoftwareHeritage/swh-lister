--- conflicted
+++ resolved
@@ -1,17 +1,9 @@
-<<<<<<< HEAD
-swh-lister (0.0.16-1~swh1~bpo9+1) stretch-swh; urgency=medium
-
-  * Rebuild for stretch-backports.
-
- -- Antoine R. Dumont (@ardumont) <antoine.romain.dumont@gmail.com>  Fri, 14 Sep 2018 13:25:56 +0200
-=======
 swh-lister (0.0.17-1~swh1) unstable-swh; urgency=medium
 
   * v0.0.17
   * Change pypi project url to use the /project api
 
  -- Antoine R. Dumont (@ardumont) <antoine.romain.dumont@gmail.com>  Tue, 18 Sep 2018 11:35:25 +0200
->>>>>>> ac869166
 
 swh-lister (0.0.16-1~swh1) unstable-swh; urgency=medium
 
