--- conflicted
+++ resolved
@@ -1,10 +1,3 @@
-<<<<<<< HEAD
-swh-lister (0.3.0-1~swh1~bpo10+1) buster-swh; urgency=medium
-
-  * Rebuild for buster-swh
-
- -- Software Heritage autobuilder (on jenkins-debian1) <jenkins@jenkins-debian1.internal.softwareheritage.org>  Mon, 19 Oct 2020 09:26:32 +0000
-=======
 swh-lister (0.4.0-1~swh1) unstable-swh; urgency=medium
 
   * New upstream release 0.4.0     - (tagged by Antoine R. Dumont
@@ -17,7 +10,6 @@
     listers test configuration
 
  -- Software Heritage autobuilder (on jenkins-debian1) <jenkins@jenkins-debian1.internal.softwareheritage.org>  Mon, 23 Nov 2020 14:52:03 +0000
->>>>>>> 3bdbf319
 
 swh-lister (0.3.0-1~swh1) unstable-swh; urgency=medium
 
