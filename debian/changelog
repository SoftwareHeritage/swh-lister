--- conflicted
+++ resolved
@@ -1,10 +1,3 @@
-<<<<<<< HEAD
-swh-lister (0.0.26-1~swh1~bpo9+1) stretch-swh; urgency=medium
-
-  * Rebuild for stretch-swh
-
- -- Software Heritage autobuilder (on jenkins-debian1) <jenkins@jenkins-debian1.internal.softwareheritage.org>  Mon, 17 Jun 2019 16:07:28 +0000
-=======
 swh-lister (0.0.27-1~swh1) unstable-swh; urgency=medium
 
   * New upstream release 0.0.27     - (tagged by Antoine R. Dumont
@@ -15,7 +8,6 @@
     phabricator repository model
 
  -- Software Heritage autobuilder (on jenkins-debian1) <jenkins@jenkins-debian1.internal.softwareheritage.org>  Tue, 18 Jun 2019 08:44:38 +0000
->>>>>>> dec4c007
 
 swh-lister (0.0.26-1~swh1) unstable-swh; urgency=medium
 
