--- conflicted
+++ resolved
@@ -1,10 +1,3 @@
-<<<<<<< HEAD
-swh-lister (3.0.1-1~swh1~bpo10+1) buster-swh; urgency=medium
-
-  * Rebuild for buster-swh
-
- -- Software Heritage autobuilder (on jenkins-debian1) <jenkins@jenkins-debian1.internal.softwareheritage.org>  Tue, 20 Sep 2022 09:42:00 +0000
-=======
 swh-lister (3.0.2-1~swh1) unstable-swh; urgency=medium
 
   * New upstream release 3.0.2     - (tagged by Vincent SELLIER
@@ -14,7 +7,6 @@
     09-20 gogs: Skip pages with error 500
 
  -- Software Heritage autobuilder (on jenkins-debian1) <jenkins@jenkins-debian1.internal.softwareheritage.org>  Tue, 20 Sep 2022 15:17:33 +0000
->>>>>>> 0912064b
 
 swh-lister (3.0.1-1~swh1) unstable-swh; urgency=medium
 
