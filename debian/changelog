--- conflicted
+++ resolved
@@ -1,10 +1,3 @@
-<<<<<<< HEAD
-swh-lister (0.0.30-1~swh1~bpo9+1) stretch-swh; urgency=medium
-
-  * Rebuild for stretch-swh
-
- -- Software Heritage autobuilder (on jenkins-debian1) <jenkins@jenkins-debian1.internal.softwareheritage.org>  Wed, 26 Jun 2019 13:04:35 +0000
-=======
 swh-lister (0.0.32-1~swh1) unstable-swh; urgency=medium
 
   * New upstream release 0.0.32     - (tagged by Antoine R. Dumont
@@ -24,7 +17,6 @@
     Add back description in cran lister     - Update contributors
 
  -- Software Heritage autobuilder (on jenkins-debian1) <jenkins@jenkins-debian1.internal.softwareheritage.org>  Fri, 28 Jun 2019 16:06:25 +0000
->>>>>>> 59250137
 
 swh-lister (0.0.30-1~swh1) unstable-swh; urgency=medium
 
