<<<<<<< HEAD
swh-lister (2.7.2-1~swh1~bpo10+1) buster-swh; urgency=medium

  * Rebuild for buster-swh

 -- Software Heritage autobuilder (on jenkins-debian1) <jenkins@jenkins-debian1.internal.softwareheritage.org>  Fri, 11 Mar 2022 12:42:16 +0000
=======
swh-lister (2.8.0-1~swh2) unstable-swh; urgency=medium

  * Bump new release (fix build dep)

 -- Antoine R. Dumont (@ardumont) <ardumont@softwareheritage.org>  Thu, 14 Apr 2022 14:51:05 +0200

swh-lister (2.8.0-1~swh1) unstable-swh; urgency=medium

  * New upstream release 2.8.0     - (tagged by Antoine R. Dumont
    (@ardumont) <ardumont@softwareheritage.org> on 2022-04-14 11:42:16
    +0200)
  * Upstream changes:     - v2.8.0     - lister: Add new rust crates
    lister     - maven: Continue listing if unable to retrieve pom
    information     - maven: log error message when not able to retrieve
    the index to read

 -- Software Heritage autobuilder (on jenkins-debian1) <jenkins@jenkins-debian1.internal.softwareheritage.org>  Thu, 14 Apr 2022 09:50:25 +0000
>>>>>>> cb6c768a

swh-lister (2.7.2-1~swh1) unstable-swh; urgency=medium

  * New upstream release 2.7.2     - (tagged by Antoine Lambert
    <anlambert@softwareheritage.org> on 2022-03-11 13:34:15 +0100)
  * Upstream changes:     - version 2.7.2

 -- Software Heritage autobuilder (on jenkins-debian1) <jenkins@jenkins-debian1.internal.softwareheritage.org>  Fri, 11 Mar 2022 12:38:38 +0000

swh-lister (2.7.1-1~swh1) unstable-swh; urgency=medium

  * New upstream release 2.7.1     - (tagged by Antoine R. Dumont
    (@ardumont) <ardumont@softwareheritage.org> on 2022-02-18 10:42:52
    +0100)
  * Upstream changes:     - v2.7.1     - launchpad: Ignore erratic page
    and continue listing next page

 -- Software Heritage autobuilder (on jenkins-debian1) <jenkins@jenkins-debian1.internal.softwareheritage.org>  Fri, 18 Feb 2022 09:46:37 +0000

swh-lister (2.7.0-1~swh1) unstable-swh; urgency=medium

  * New upstream release 2.7.0     - (tagged by Antoine R. Dumont
    (@ardumont) <ardumont@softwareheritage.org> on 2022-02-17 13:56:23
    +0100)
  * Upstream changes:     - v2.7.0     - launchpad: Allow bzr origins
    listing     - launchpad: Manage unhandled exceptions when listing
    - sourceforge: Fix origin URLs for CVS projects

 -- Software Heritage autobuilder (on jenkins-debian1) <jenkins@jenkins-debian1.internal.softwareheritage.org>  Thu, 17 Feb 2022 13:02:22 +0000

swh-lister (2.6.4-1~swh1) unstable-swh; urgency=medium

  * New upstream release 2.6.4     - (tagged by Antoine R. Dumont
    (@ardumont) <ardumont@softwareheritage.org> on 2022-02-14 16:57:38
    +0100)
  * Upstream changes:     - v2.6.4     - sourceforge: fix support for
    listing bzr origins

 -- Software Heritage autobuilder (on jenkins-debian1) <jenkins@jenkins-debian1.internal.softwareheritage.org>  Mon, 14 Feb 2022 16:01:23 +0000

swh-lister (2.6.3-1~swh1) unstable-swh; urgency=medium

  * New upstream release 2.6.3     - (tagged by Antoine R. Dumont
    (@ardumont) <ardumont@softwareheritage.org> on 2022-02-09 17:20:28
    +0100)
  * Upstream changes:     - v2.6.3     - maven: Fix last update datetime

 -- Software Heritage autobuilder (on jenkins-debian1) <jenkins@jenkins-debian1.internal.softwareheritage.org>  Wed, 09 Feb 2022 16:24:11 +0000

swh-lister (2.6.2-1~swh1) unstable-swh; urgency=medium

  * New upstream release 2.6.2     - (tagged by Antoine R. Dumont
    (@ardumont) <ardumont@softwareheritage.org> on 2022-02-08 10:39:05
    +0100)
  * Upstream changes:     - v2.6.2     - Remove no longer needed
    tenacity workarounds     - maven: Fix undef last_update in
    ListedOrigins.     - maven: dismiss origins if they are malformed -
    e.g. wrong pom scm format, add test.     - maven: Let logging
    instruction do the formatting     - maven: Add more debug logging
    instruction     - maven: Pass the base URL of the Maven instance to
    the loader     - docs: Fix ReST syntax and sphinx warnings     - Pin
    mypy and drop type annotations which makes mypy unhappy     -
    requirements-test: Pin pytest to < 7.0.0

 -- Software Heritage autobuilder (on jenkins-debian1) <jenkins@jenkins-debian1.internal.softwareheritage.org>  Tue, 08 Feb 2022 09:43:37 +0000

swh-lister (2.6.1-1~swh1) unstable-swh; urgency=medium

  * New upstream release 2.6.1     - (tagged by Antoine Lambert
    <anlambert@softwareheritage.org> on 2021-12-06 10:47:19 +0100)
  * Upstream changes:     - version 2.6.1

 -- Software Heritage autobuilder (on jenkins-debian1) <jenkins@jenkins-debian1.internal.softwareheritage.org>  Mon, 06 Dec 2021 09:51:07 +0000

swh-lister (2.6.0-1~swh1) unstable-swh; urgency=medium

  * New upstream release 2.6.0     - (tagged by Antoine Lambert
    <anlambert@softwareheritage.org> on 2021-12-03 16:17:52 +0100)
  * Upstream changes:     - version 2.6.0

 -- Software Heritage autobuilder (on jenkins-debian1) <jenkins@jenkins-debian1.internal.softwareheritage.org>  Fri, 03 Dec 2021 15:22:00 +0000

swh-lister (2.5.0-1~swh1) unstable-swh; urgency=medium

  * New upstream release 2.5.0     - (tagged by Antoine Lambert
    <anlambert@softwareheritage.org> on 2021-12-03 14:44:36 +0100)
  * Upstream changes:     - version 2.5.0

 -- Software Heritage autobuilder (on jenkins-debian1) <jenkins@jenkins-debian1.internal.softwareheritage.org>  Fri, 03 Dec 2021 13:48:49 +0000

swh-lister (2.4.0-1~swh3) unstable-swh; urgency=medium

  * Fix changelog error and actual correct release

 -- Antoine R. Dumont (@ardumont) <ardumont@softwareheritage.org>  Fri, 03 Dec 2021 12:45:00 +0100

swh.lister (2.4.0-1~swh2) unstable-swh; urgency=medium

  * Update missing deps and release

 -- Antoine R. Dumont (@ardumont) <ardumont@softwareheritage.org>  Fri, 03 Dec 2021 12:37:13 +0100

swh-lister (2.4.0-1~swh1) unstable-swh; urgency=medium

  * New upstream release 2.4.0     - (tagged by Antoine R. Dumont
    (@ardumont) <ardumont@softwareheritage.org> on 2021-12-03 12:17:36
    +0100)
  * Upstream changes:     - v2.4.0     - debian: Update
    extra_loader_arguments dict produced ListedOrigin models     -
    debian: Add missing file URIs in lister output     - Deduplicate
    origins in the GitHub lister     - lister: Add new maven lister

 -- Software Heritage autobuilder (on jenkins-debian1) <jenkins@jenkins-debian1.internal.softwareheritage.org>  Fri, 03 Dec 2021 11:21:58 +0000

swh-lister (2.3.0-1~swh1) unstable-swh; urgency=medium

  * New upstream release 2.3.0     - (tagged by Valentin Lorentz
    <vlorentz@softwareheritage.org> on 2021-11-10 13:44:49 +0100)
  * Upstream changes:     - v2.3.0     - * cran: Pass the package name
    to the loader

 -- Software Heritage autobuilder (on jenkins-debian1) <jenkins@jenkins-debian1.internal.softwareheritage.org>  Wed, 10 Nov 2021 13:03:02 +0000

swh-lister (2.2.0-1~swh1) unstable-swh; urgency=medium

  * New upstream release 2.2.0     - (tagged by Antoine Lambert
    <anlambert@softwareheritage.org> on 2021-10-22 15:16:48 +0200)
  * Upstream changes:     - version 2.2.0

 -- Software Heritage autobuilder (on jenkins-debian1) <jenkins@jenkins-debian1.internal.softwareheritage.org>  Fri, 22 Oct 2021 13:23:02 +0000

swh-lister (2.1.0-1~swh1) unstable-swh; urgency=medium

  * New upstream release 2.1.0     - (tagged by Antoine R. Dumont
    (@ardumont) <ardumont@softwareheritage.org> on 2021-10-13 10:16:37
    +0200)
  * Upstream changes:     - v2.1.0     - Let sourceforge origins be
    listed "enabled" by default     - docs: Add a save forge
    documentation     - docs: Explain task type registering to complete
    the save forge doc

 -- Software Heritage autobuilder (on jenkins-debian1) <jenkins@jenkins-debian1.internal.softwareheritage.org>  Wed, 13 Oct 2021 08:21:42 +0000

swh-lister (2.0.0-1~swh1) unstable-swh; urgency=medium

  * New upstream release 2.0.0     - (tagged by Antoine R. Dumont
    (@ardumont) <ardumont@softwareheritage.org> on 2021-09-29 09:21:37
    +0200)
  * Upstream changes:     - v2.0.0     - opam: Share opam root directory
    even on multiple instances

 -- Software Heritage autobuilder (on jenkins-debian1) <jenkins@jenkins-debian1.internal.softwareheritage.org>  Wed, 29 Sep 2021 07:31:03 +0000

swh-lister (1.9.0-1~swh1) unstable-swh; urgency=medium

  * New upstream release 1.9.0     - (tagged by Antoine R. Dumont
    (@ardumont) <ardumont@softwareheritage.org> on 2021-09-21 11:23:23
    +0200)
  * Upstream changes:     - v1.9.0     - gnu: Respect the pattern
    docstring about state initialization     - opam: Allow defining
    where to actually install the opam_root folder     - opam: Make the
    instance optional and derived from the url     - opam: Move the
    state initialization into the get_pages method

 -- Software Heritage autobuilder (on jenkins-debian1) <jenkins@jenkins-debian1.internal.softwareheritage.org>  Tue, 21 Sep 2021 09:29:04 +0000

swh-lister (1.8.0-1~swh1) unstable-swh; urgency=medium

  * New upstream release 1.8.0     - (tagged by Antoine R. Dumont
    (@ardumont) <ardumont@softwareheritage.org> on 2021-09-17 15:44:00
    +0200)
  * Upstream changes:     - v1.8.0     - Allow gitlab lister's name to
    be overridden by task arguments

 -- Software Heritage autobuilder (on jenkins-debian1) <jenkins@jenkins-debian1.internal.softwareheritage.org>  Fri, 17 Sep 2021 13:47:58 +0000

swh-lister (1.7.0-1~swh1) unstable-swh; urgency=medium

  * New upstream release 1.7.0     - (tagged by Antoine R. Dumont
    (@ardumont) <ardumont@softwareheritage.org> on 2021-09-17 13:37:22
    +0200)
  * Upstream changes:     - v1.7.0     - gitlab: Allow ingestion of
    hg_git origins as hg ones (some instance can list tose e.g     -
    foss.heptapod.net)

 -- Software Heritage autobuilder (on jenkins-debian1) <jenkins@jenkins-debian1.internal.softwareheritage.org>  Fri, 17 Sep 2021 11:41:52 +0000

swh-lister (1.6.0-1~swh1) unstable-swh; urgency=medium

  * New upstream release 1.6.0     - (tagged by Antoine R. Dumont
    (@ardumont) <ardumont@softwareheritage.org> on 2021-09-17 10:50:28
    +0200)
  * Upstream changes:     - v1.6.0     - gitlab: Allow listing of
    instances providing multiple vcs_type

 -- Software Heritage autobuilder (on jenkins-debian1) <jenkins@jenkins-debian1.internal.softwareheritage.org>  Fri, 17 Sep 2021 08:55:14 +0000

swh-lister (1.5.0-1~swh1) unstable-swh; urgency=medium

  * New upstream release 1.5.0     - (tagged by Antoine R. Dumont
    (@ardumont) <ardumont@softwareheritage.org> on 2021-07-23 16:28:50
    +0200)
  * Upstream changes:     - v1.5.0     - gitlab: Handle HTTP status code
    500 when listing projects     - gitlab: Update requests query
    parameters     - gitlab: Adapt requests retry policy to consider
    HTTP 50x status codes     - opam: Directly use the --root flag
    instead of using an env variable     - pattern: Use URL network
    location as instance name when not provided

 -- Software Heritage autobuilder (on jenkins-debian1) <jenkins@jenkins-debian1.internal.softwareheritage.org>  Fri, 23 Jul 2021 14:32:51 +0000

swh-lister (1.4.0-1~swh2) unstable-swh; urgency=medium

  * Bump new release

 -- Antoine R. Dumont (@ardumont) <ardumont@softwareheritage.org>  Fri, 09 Jul 2021 13:17:00 +0200

swh-lister (1.4.0-1~swh1) unstable-swh; urgency=medium

  * New upstream release 1.4.0     - (tagged by Antoine R. Dumont
    (@ardumont) <ardumont@softwareheritage.org> on 2021-07-09 13:01:04
    +0200)
  * Upstream changes:     - v1.4.0     - New Tuleap lister     - New
    Opam lister     - Make PyPI lister incremental     - Make PyPI
    lister complete the information on origins

 -- Software Heritage autobuilder (on jenkins-debian1) <jenkins@jenkins-debian1.internal.softwareheritage.org>  Fri, 09 Jul 2021 11:06:37 +0000

swh-lister (1.3.6-1~swh1) unstable-swh; urgency=medium

  * New upstream release 1.3.6     - (tagged by Antoine R. Dumont
    (@ardumont) <ardumont@softwareheritage.org> on 2021-06-04 11:59:24
    +0200)
  * Upstream changes:     - v1.3.6     - sourceforge: use http:// for
    Mercurial (as workaround)

 -- Software Heritage autobuilder (on jenkins-debian1) <jenkins@jenkins-debian1.internal.softwareheritage.org>  Fri, 04 Jun 2021 10:03:14 +0000

swh-lister (1.3.5-1~swh1) unstable-swh; urgency=medium

  * New upstream release 1.3.5     - (tagged by Antoine R. Dumont
    (@ardumont) <ardumont@softwareheritage.org> on 2021-06-03 10:22:17
    +0200)
  * Upstream changes:     - v1.3.5     - sourceforge: set the protocol
    for origin urls

 -- Software Heritage autobuilder (on jenkins-debian1) <jenkins@jenkins-debian1.internal.softwareheritage.org>  Thu, 03 Jun 2021 08:26:13 +0000

swh-lister (1.3.4-1~swh1) unstable-swh; urgency=medium

  * New upstream release 1.3.4     - (tagged by Antoine R. Dumont
    (@ardumont) <ardumont@softwareheritage.org> on 2021-05-31 16:54:37
    +0200)
  * Upstream changes:     - v1.3.4     - Disable the sourceforge lister
    origins (so they can be listed)

 -- Software Heritage autobuilder (on jenkins-debian1) <jenkins@jenkins-debian1.internal.softwareheritage.org>  Mon, 31 May 2021 15:08:17 +0000

swh-lister (1.3.3-1~swh1) unstable-swh; urgency=medium

  * New upstream release 1.3.3     - (tagged by Antoine R. Dumont
    (@ardumont) <ardumont@softwareheritage.org> on 2021-05-28 14:18:53
    +0200)
  * Upstream changes:     - v1.3.3     - cgit/lister: Fix error when a
    missing version is not provided

 -- Software Heritage autobuilder (on jenkins-debian1) <jenkins@jenkins-debian1.internal.softwareheritage.org>  Fri, 28 May 2021 12:39:52 +0000

swh-lister (1.3.2-1~swh1) unstable-swh; urgency=medium

  * New upstream release 1.3.2     - (tagged by Antoine R. Dumont
    (@ardumont) <ardumont@softwareheritage.org> on 2021-05-26 12:43:45
    +0200)
  * Upstream changes:     - v1.3.2     - sourceforge: retry for all
    retryable exceptions

 -- Software Heritage autobuilder (on jenkins-debian1) <jenkins@jenkins-debian1.internal.softwareheritage.org>  Wed, 26 May 2021 10:48:22 +0000

swh-lister (1.3.1-1~swh1) unstable-swh; urgency=medium

  * New upstream release 1.3.1     - (tagged by Antoine R. Dumont
    (@ardumont) <ardumont@softwareheritage.org> on 2021-05-19 11:25:59
    +0200)
  * Upstream changes:     - v1.3.1     - sourceforge: don't abort on
    error for project

 -- Software Heritage autobuilder (on jenkins-debian1) <jenkins@jenkins-debian1.internal.softwareheritage.org>  Wed, 19 May 2021 09:30:14 +0000

swh-lister (1.3.0-1~swh1) unstable-swh; urgency=medium

  * New upstream release 1.3.0     - (tagged by Antoine R. Dumont
    (@ardumont) <ardumont@softwareheritage.org> on 2021-05-07 17:17:50
    +0200)
  * Upstream changes:     - v1.3.0     - sourceforge/tasks: Allow
    incremental listing     - sourceforge/lister: Add credentials
    parameter

 -- Software Heritage autobuilder (on jenkins-debian1) <jenkins@jenkins-debian1.internal.softwareheritage.org>  Fri, 07 May 2021 15:24:27 +0000

swh-lister (1.2.2-1~swh1) unstable-swh; urgency=medium

  * New upstream release 1.2.2     - (tagged by Antoine Lambert
    <antoine.lambert@inria.fr> on 2021-05-07 14:43:24 +0200)
  * Upstream changes:     - version 1.2.2

 -- Software Heritage autobuilder (on jenkins-debian1) <jenkins@jenkins-debian1.internal.softwareheritage.org>  Fri, 07 May 2021 12:50:12 +0000

swh-lister (1.2.1-1~swh1) unstable-swh; urgency=medium

  * New upstream release 1.2.1     - (tagged by Antoine Lambert
    <antoine.lambert@inria.fr> on 2021-05-07 14:10:36 +0200)
  * Upstream changes:     - version 1.2.1

 -- Software Heritage autobuilder (on jenkins-debian1) <jenkins@jenkins-debian1.internal.softwareheritage.org>  Fri, 07 May 2021 12:17:16 +0000

swh-lister (1.2.0-1~swh1) unstable-swh; urgency=medium

  * New upstream release 1.2.0     - (tagged by Antoine R. Dumont
    (@ardumont) <ardumont@softwareheritage.org> on 2021-05-06 15:17:51
    +0200)
  * Upstream changes:     - v1.2.0     - Make the SourceForge lister
    incremental

 -- Software Heritage autobuilder (on jenkins-debian1) <jenkins@jenkins-debian1.internal.softwareheritage.org>  Fri, 07 May 2021 10:43:11 +0000

swh-lister (1.1.0-1~swh1) unstable-swh; urgency=medium

  * New upstream release 1.1.0     - (tagged by Antoine Lambert
    <antoine.lambert@inria.fr> on 2021-04-29 14:29:27 +0200)
  * Upstream changes:     - version 1.1.0

 -- Software Heritage autobuilder (on jenkins-debian1) <jenkins@jenkins-debian1.internal.softwareheritage.org>  Thu, 29 Apr 2021 12:33:59 +0000

swh-lister (1.0.0-1~swh1) unstable-swh; urgency=medium

  * New upstream release 1.0.0     - (tagged by Nicolas Dandrimont
    <nicolas@dandrimont.eu> on 2021-03-22 10:56:04 +0100)
  * Upstream changes:     - Release swh.lister v1.0.0     - All listers
    have been rewritten and are ready to be used in production     -
    with the most recent version of the swh.scheduler APIs.

 -- Software Heritage autobuilder (on jenkins-debian1) <jenkins@jenkins-debian1.internal.softwareheritage.org>  Mon, 22 Mar 2021 10:13:35 +0000

swh-lister (0.10.0-1~swh1) unstable-swh; urgency=medium

  * New upstream release 0.10.0     - (tagged by Antoine R. Dumont
    (@ardumont) <ardumont@softwareheritage.org> on 2021-03-01 09:59:16
    +0100)
  * Upstream changes:     - v0.10.0     - docs: Add new "howto write a
    lister tutorial" with unified lister api

 -- Software Heritage autobuilder (on jenkins-debian1) <jenkins@jenkins-debian1.internal.softwareheritage.org>  Mon, 01 Mar 2021 09:01:54 +0000

swh-lister (0.9.1-1~swh1) unstable-swh; urgency=medium

  * New upstream release 0.9.1     - (tagged by Antoine R. Dumont
    (@ardumont) <ardumont@softwareheritage.org> on 2021-02-08 14:09:27
    +0100)
  * Upstream changes:     - v0.9.1     - debian: Update archive mirror
    URL templates to process

 -- Software Heritage autobuilder (on jenkins-debian1) <jenkins@jenkins-debian1.internal.softwareheritage.org>  Mon, 08 Feb 2021 13:12:05 +0000

swh-lister (0.9.0-1~swh1) unstable-swh; urgency=medium

  * New upstream release 0.9.0     - (tagged by Antoine R. Dumont
    (@ardumont) <ardumont@softwareheritage.org> on 2021-02-08 08:50:07
    +0100)
  * Upstream changes:     - v0.9.0     - docs: Update listers execution
    instructions     - cran: Prevent multiple listing of an origin     -
    cran: Add support for parsing date with milliseconds     - pypi: Use
    BeautifulSoup for parsing HTML instead of xmltodict

 -- Software Heritage autobuilder (on jenkins-debian1) <jenkins@jenkins-debian1.internal.softwareheritage.org>  Mon, 08 Feb 2021 07:52:57 +0000

swh-lister (0.8.0-1~swh1) unstable-swh; urgency=medium

  * New upstream release 0.8.0     - (tagged by Antoine R. Dumont
    (@ardumont) <ardumont@softwareheritage.org> on 2021-02-03 11:12:52
    +0100)
  * Upstream changes:     - v0.8.0     - packagist: Reimplement lister
    using new Lister API     - gnu: Remove dependency on pytz     -
    Remove no longer used models field in dict returned by register     -
    Remove no longer used legacy Lister API and update CLI options

 -- Software Heritage autobuilder (on jenkins-debian1) <jenkins@jenkins-debian1.internal.softwareheritage.org>  Wed, 03 Feb 2021 10:15:54 +0000

swh-lister (0.7.1-1~swh1) unstable-swh; urgency=medium

  * New upstream release 0.7.1     - (tagged by Vincent SELLIER
    <vincent.sellier@softwareheritage.org> on 2021-02-01 17:52:33 +0100)
  * Upstream changes:     - v0.7.1     - * cgit: remove the repository
    urls's trailing /

 -- Software Heritage autobuilder (on jenkins-debian1) <jenkins@jenkins-debian1.internal.softwareheritage.org>  Mon, 01 Feb 2021 16:56:35 +0000

swh-lister (0.7.0-1~swh1) unstable-swh; urgency=medium

  * New upstream release 0.7.0     - (tagged by Antoine R. Dumont
    (@ardumont) <ardumont@softwareheritage.org> on 2021-02-01 09:31:30
    +0100)
  * Upstream changes:     - v0.7.0     - pattern: Bump packet split to
    chunk of 1000 records     - cgit: Compute origin urls out of a base
    git url when provided.     - gnu: Reimplement lister using new
    Lister API

 -- Software Heritage autobuilder (on jenkins-debian1) <jenkins@jenkins-debian1.internal.softwareheritage.org>  Mon, 01 Feb 2021 08:35:14 +0000

swh-lister (0.6.1-1~swh1) unstable-swh; urgency=medium

  * New upstream release 0.6.1     - (tagged by Antoine R. Dumont
    (@ardumont) <ardumont@softwareheritage.org> on 2021-01-29 09:07:21
    +0100)
  * Upstream changes:     - v0.6.1     - launchpad: Remove call to
    dataclasses.asdict on lister state     - launchpad: Prevent error
    due to origin listed twice     - Make debian lister constructors
    compatible with credentials     - launchpad/tasks: Fix ping task
    function name     - pattern: Make lister flush regularly origins to
    scheduler

 -- Software Heritage autobuilder (on jenkins-debian1) <jenkins@jenkins-debian1.internal.softwareheritage.org>  Fri, 29 Jan 2021 08:11:13 +0000

swh-lister (0.6.0-1~swh1) unstable-swh; urgency=medium

  * New upstream release 0.6.0     - (tagged by Antoine R. Dumont
    (@ardumont) <ardumont@softwareheritage.org> on 2021-01-28 15:48:32
    +0100)
  * Upstream changes:     - v0.6.0     - launchpad: Reimplement lister
    using new Lister API     - Make stateless lister constructors
    compatible with credentials

 -- Software Heritage autobuilder (on jenkins-debian1) <jenkins@jenkins-debian1.internal.softwareheritage.org>  Thu, 28 Jan 2021 14:52:49 +0000

swh-lister (0.5.4-1~swh1) unstable-swh; urgency=medium

  * New upstream release 0.5.4     - (tagged by Antoine R. Dumont
    (@ardumont) <ardumont@softwareheritage.org> on 2021-01-28 11:23:29
    +0100)
  * Upstream changes:     - v0.5.4     - gitlab: Deal with missing or
    trailing / in url input     - tox.ini: Work around build failure due
    to upstream release

 -- Software Heritage autobuilder (on jenkins-debian1) <jenkins@jenkins-debian1.internal.softwareheritage.org>  Thu, 28 Jan 2021 10:27:59 +0000

swh-lister (0.5.2-1~swh1) unstable-swh; urgency=medium

  * New upstream release 0.5.2     - (tagged by Antoine R. Dumont
    (@ardumont) <ardumont@softwareheritage.org> on 2021-01-27 17:19:10
    +0100)
  * Upstream changes:     - v0.5.2     - test_cli: Drop launchpad lister
    from the test_get_lister

 -- Software Heritage autobuilder (on jenkins-debian1) <jenkins@jenkins-debian1.internal.softwareheritage.org>  Wed, 27 Jan 2021 16:25:31 +0000

swh-lister (0.5.1-1~swh1) unstable-swh; urgency=medium

  * New upstream release 0.5.1     - (tagged by Antoine R. Dumont
    (@ardumont) <ardumont@softwareheritage.org> on 2021-01-27 16:39:20
    +0100)
  * Upstream changes:     - v0.5.1     - launchpad: Actually mock the
    anonymous login to launchpad     - Drop no longer
    swh.lister.core.{indexing,page_by_page}_lister     - tests: Drop
    unneeded reset instruction     - cgit: Don't stop the listing when a
    repository page is not available

 -- Software Heritage autobuilder (on jenkins-debian1) <jenkins@jenkins-debian1.internal.softwareheritage.org>  Wed, 27 Jan 2021 15:47:39 +0000

swh-lister (0.5.0-1~swh1) unstable-swh; urgency=medium

  * New upstream release 0.5.0     - (tagged by Antoine R. Dumont
    (@ardumont) <ardumont@softwareheritage.org> on 2021-01-27 14:33:24
    +0100)
  * Upstream changes:     - v0.5.0     - cgit: Add support for
    last_update information during listing     - Port Debian lister to
    new lister api     - gitlab: Implement keyset-based pagination
    listing     - cran: Retrieve last update date for each listed
    package     - Port CRAN lister to new lister api     - gitlab: Add
    support for last_update information during listing     - Port Gitea
    lister to new lister api     - Port cgit lister to the new lister
    api     - bitbucket: Pick random credentials in configuration and
    improve logging     - Port Gitlab lister to the new lister api     -
    Port Npm lister to new lister api     - Port PyPI lister to new
    lister api     - Port Bitbucket lister to new lister api     - Port
    Phabricator lister to new lister api     - Port GitHub lister to new
    lister api     - Introduce a simpler base pattern for lister
    implementations

 -- Software Heritage autobuilder (on jenkins-debian1) <jenkins@jenkins-debian1.internal.softwareheritage.org>  Wed, 27 Jan 2021 13:40:34 +0000

swh-lister (0.4.0-1~swh1) unstable-swh; urgency=medium

  * New upstream release 0.4.0     - (tagged by Antoine R. Dumont
    (@ardumont) <ardumont@softwareheritage.org> on 2020-11-23 15:47:05
    +0100)
  * Upstream changes:     - v0.4.0     - requirements: Rework
    dependencies     - tests: Reduce db initialization fixtures to a
    minimum     - Create listing task with a default of 3 if unspecified
    - lister.pytest_plugin: Simplify fixture setup     - tests: Clarify
    listers test configuration

 -- Software Heritage autobuilder (on jenkins-debian1) <jenkins@jenkins-debian1.internal.softwareheritage.org>  Mon, 23 Nov 2020 14:52:03 +0000

swh-lister (0.3.0-1~swh1) unstable-swh; urgency=medium

  * New upstream release 0.3.0     - (tagged by Antoine R. Dumont
    (@ardumont) <ardumont@softwareheritage.org> on 2020-10-19 09:50:43
    +0200)
  * Upstream changes:     - v0.3.0     - lister.config: Adapt scheduler
    configuration structure     - drop mock_get_scheduler which creates
    indirection for no good reason

 -- Software Heritage autobuilder (on jenkins-debian1) <jenkins@jenkins-debian1.internal.softwareheritage.org>  Mon, 19 Oct 2020 07:56:17 +0000

swh-lister (0.2.1-1~swh1) unstable-swh; urgency=medium

  * New upstream release 0.2.1     - (tagged by Antoine R. Dumont
    (@ardumont) <ardumont@softwareheritage.org> on 2020-10-07 14:02:42
    +0200)
  * Upstream changes:     - v0.2.1     - lister_base: Drop leftover
    mixin SWHConfig which is no longer used

 -- Software Heritage autobuilder (on jenkins-debian1) <jenkins@jenkins-debian1.internal.softwareheritage.org>  Wed, 07 Oct 2020 12:07:43 +0000

swh-lister (0.2.0-1~swh1) unstable-swh; urgency=medium

  * New upstream release 0.2.0     - (tagged by Antoine R. Dumont
    (@ardumont) <ardumont@softwareheritage.org> on 2020-10-06 09:33:33
    +0200)
  * Upstream changes:     - v0.2.0     - lister*: Migrate away from
    SWHConfig mixin     - tox.ini: pin black to the pre-commit version
    (19.10b0) to avoid flip-flops     - Run isort after the CLI import
    changes

 -- Software Heritage autobuilder (on jenkins-debian1) <jenkins@jenkins-debian1.internal.softwareheritage.org>  Tue, 06 Oct 2020 07:36:07 +0000

swh-lister (0.1.5-1~swh1) unstable-swh; urgency=medium

  * New upstream release 0.1.5     - (tagged by David Douard
    <david.douard@sdfa3.org> on 2020-09-25 11:51:57 +0200)
  * Upstream changes:     - v0.1.5

 -- Software Heritage autobuilder (on jenkins-debian1) <jenkins@jenkins-debian1.internal.softwareheritage.org>  Fri, 25 Sep 2020 09:55:44 +0000

swh-lister (0.1.4-1~swh1) unstable-swh; urgency=medium

  * New upstream release 0.1.4     - (tagged by Antoine R. Dumont
    (@ardumont) <ardumont@softwareheritage.org> on 2020-09-10 11:32:46
    +0200)
  * Upstream changes:     - v0.1.4     - gitea.lister: Fix uid to be
    unique across instance     - utils.split_range: Split into not
    overlapping ranges     - gitea.tasks: Fix parameter name from 'sort'
    to 'order'

 -- Software Heritage autobuilder (on jenkins-debian1) <jenkins@jenkins-debian1.internal.softwareheritage.org>  Thu, 10 Sep 2020 09:35:53 +0000

swh-lister (0.1.3-1~swh1) unstable-swh; urgency=medium

  * New upstream release 0.1.3     - (tagged by Vincent SELLIER
    <vincent.sellier@softwareheritage.org> on 2020-09-08 14:48:08 +0200)
  * Upstream changes:     - v0.1.3     - Launchpad: rename task name to
    match conventions     - tests: Separate lister instantiations

 -- Software Heritage autobuilder (on jenkins-debian1) <jenkins@jenkins-debian1.internal.softwareheritage.org>  Tue, 08 Sep 2020 12:53:22 +0000

swh-lister (0.1.2-1~swh1) unstable-swh; urgency=medium

  * New upstream release 0.1.2     - (tagged by Antoine R. Dumont
    (@ardumont) <ardumont@softwareheritage.org> on 2020-09-02 13:07:30
    +0200)
  * Upstream changes:     - v0.1.2     - pytest_plugin: Instantiate only
    lister with no particular setup     - pytest: Define plugin and
    declare it in the root conftest

 -- Software Heritage autobuilder (on jenkins-debian1) <jenkins@jenkins-debian1.internal.softwareheritage.org>  Wed, 02 Sep 2020 11:10:14 +0000

swh-lister (0.1.1-1~swh1) unstable-swh; urgency=medium

  * New upstream release 0.1.1     - (tagged by Antoine R. Dumont
    (@ardumont) <ardumont@softwareheritage.org> on 2020-09-01 16:08:48
    +0200)
  * Upstream changes:     - v0.1.1     - test_cli: Exclude launchpad
    lister from the check

 -- Software Heritage autobuilder (on jenkins-debian1) <jenkins@jenkins-debian1.internal.softwareheritage.org>  Tue, 01 Sep 2020 14:11:46 +0000

swh-lister (0.1.0-1~swh2) unstable-swh; urgency=medium

  * Update dependencies

 -- Antoine R. Dumont (@ardumont) <ardumont@softwareheritage.org>  Wed, 26 Aug 2020 16:05:03 +0000

swh-lister (0.1.0-1~swh1) unstable-swh; urgency=medium

  [ Nicolas Dandrimont ]
  * Use setuptools-scm instead of vcversioner

  [ Software Heritage autobuilder (on jenkins-debian1) ]
  * New upstream release 0.1.0     - (tagged by David Douard
    <david.douard@sdfa3.org> on 2020-08-25 18:33:55 +0200)
  * Upstream changes:     - v0.1.0

 -- Software Heritage autobuilder (on jenkins-debian1) <jenkins@jenkins-debian1.internal.softwareheritage.org>  Tue, 25 Aug 2020 16:39:28 +0000

swh-lister (0.0.50-1~swh1) unstable-swh; urgency=medium

  * New upstream release 0.0.50     - (tagged by Antoine R. Dumont
    (@ardumont) <antoine.romain.dumont@gmail.com> on 2020-01-20 10:44:57
    +0100)
  * Upstream changes:     - v0.0.50     - github.lister: Filter out
    partial repositories which break listing     - docs: Fix sphinx
    warnings     - core.lister_base: Improve slightly docs and types

 -- Software Heritage autobuilder (on jenkins-debian1) <jenkins@jenkins-debian1.internal.softwareheritage.org>  Mon, 20 Jan 2020 09:51:23 +0000

swh-lister (0.0.49-1~swh1) unstable-swh; urgency=medium

  * New upstream release 0.0.49     - (tagged by Antoine R. Dumont
    (@ardumont) <antoine.romain.dumont@gmail.com> on 2020-01-17 14:20:35
    +0100)
  * Upstream changes:     - v0.0.49     - github.lister: Use Retry-After
    header when rate limit reached

 -- Software Heritage autobuilder (on jenkins-debian1) <jenkins@jenkins-debian1.internal.softwareheritage.org>  Fri, 17 Jan 2020 13:27:56 +0000

swh-lister (0.0.48-1~swh1) unstable-swh; urgency=medium

  * New upstream release 0.0.48     - (tagged by Antoine R. Dumont
    (@ardumont) <antoine.romain.dumont@gmail.com> on 2020-01-16 13:56:12
    +0100)
  * Upstream changes:     - v0.0.48     - cran.lister: Use cran's
    canonical url for origin url     - cran.lister: Version uid so we
    can list new package versions     - cran.lister: Adapt docstring
    sample accordingly

 -- Software Heritage autobuilder (on jenkins-debian1) <jenkins@jenkins-debian1.internal.softwareheritage.org>  Thu, 16 Jan 2020 13:03:54 +0000

swh-lister (0.0.47-1~swh1) unstable-swh; urgency=medium

  * New upstream release 0.0.47     - (tagged by Antoine R. Dumont
    (@ardumont) <antoine.romain.dumont@gmail.com> on 2020-01-09 10:26:18
    +0100)
  * Upstream changes:     - v0.0.47     - cran.lister: Align loading
    tasks' with loader's expectation

 -- Software Heritage autobuilder (on jenkins-debian1) <jenkins@jenkins-debian1.internal.softwareheritage.org>  Thu, 09 Jan 2020 09:34:26 +0000

swh-lister (0.0.46-1~swh1) unstable-swh; urgency=medium

  * New upstream release 0.0.46     - (tagged by Antoine R. Dumont
    (@ardumont) <antoine.romain.dumont@gmail.com> on 2019-12-19 14:09:45
    +0100)
  * Upstream changes:     - v0.0.46     - lister.debian: Make debian
    init step idempotent and up-to-date     - lister_base: Split into
    chunks the tasks prior to creation

 -- Software Heritage autobuilder (on jenkins-debian1) <jenkins@jenkins-debian1.internal.softwareheritage.org>  Thu, 19 Dec 2019 13:16:45 +0000

swh-lister (0.0.45-1~swh1) unstable-swh; urgency=medium

  * New upstream release 0.0.45     - (tagged by Antoine R. Dumont
    (@ardumont) <antoine.romain.dumont@gmail.com> on 2019-12-10 11:27:17
    +0100)
  * Upstream changes:     - v0.0.45     - core: Align listers' task
    output (hg/git tasks) with expected format     - npm: Align lister's
    loader output tasks with expected format     - lister/tasks:
    Standardize return statements

 -- Software Heritage autobuilder (on jenkins-debian1) <jenkins@jenkins-debian1.internal.softwareheritage.org>  Tue, 10 Dec 2019 10:32:45 +0000

swh-lister (0.0.44-1~swh1) unstable-swh; urgency=medium

  * New upstream release 0.0.44     - (tagged by Nicolas Dandrimont
    <nicolas@dandrimont.eu> on 2019-11-22 16:15:54 +0100)
  * Upstream changes:     - Release swh.lister v0.0.44     - Define
    proper User Agents everywhere

 -- Software Heritage autobuilder (on jenkins-debian1) <jenkins@jenkins-debian1.internal.softwareheritage.org>  Fri, 22 Nov 2019 15:31:33 +0000

swh-lister (0.0.43-1~swh1) unstable-swh; urgency=medium

  * New upstream release 0.0.43     - (tagged by Antoine R. Dumont
    (@ardumont) <antoine.romain.dumont@gmail.com> on 2019-11-21 18:46:35
    +0100)
  * Upstream changes:     - v0.0.43     - lister.pypi: Align lister with
    pypi package loader     - lister.npm: Align lister with npm package
    loader     - lister.tests: Avoid duplication setup step     - Fix
    typos (and trailing ws) reported by codespell     - Add a pre-commit
    config file

 -- Software Heritage autobuilder (on jenkins-debian1) <jenkins@jenkins-debian1.internal.softwareheritage.org>  Thu, 21 Nov 2019 17:56:34 +0000

swh-lister (0.0.42-1~swh1) unstable-swh; urgency=medium

  * New upstream release 0.0.42     - (tagged by Antoine R. Dumont
    (@ardumont) <antoine.romain.dumont@gmail.com> on 2019-11-21 13:52:16
    +0100)
  * Upstream changes:     - v0.0.42     - cran/gnu: Rename task_type to
    load-archive-files     - lister.tests: Add missing task_type for
    package listers     - Migrate tox.ini to extras = xxx instead of
    deps = .[testing]     - Merge tox environments     - Include all
    requirements in MANIFEST.in     - lister.cli: Remove task type
    register cli

 -- Software Heritage autobuilder (on jenkins-debian1) <jenkins@jenkins-debian1.internal.softwareheritage.org>  Thu, 21 Nov 2019 13:00:29 +0000

swh-lister (0.0.41-1~swh1) unstable-swh; urgency=medium

  * New upstream release 0.0.41     - (tagged by Antoine R. Dumont
    (@ardumont) <antoine.romain.dumont@gmail.com> on 2019-11-15 12:02:13
    +0100)
  * Upstream changes:     - v0.0.41     - simple_lister: Flush to db
    more frequently     - gnu.lister: Use url as primary key     -
    gnu.lister.tests: Add missing assertion     - gnu.lister: Add
    missing retries_left parameter     - debian.models: Migrate tests
    from storage to debian lister model

 -- Software Heritage autobuilder (on jenkins-debian1) <jenkins@jenkins-debian1.internal.softwareheritage.org>  Fri, 15 Nov 2019 11:06:35 +0000

swh-lister (0.0.40-1~swh1) unstable-swh; urgency=medium

  * New upstream release 0.0.40     - (tagged by Nicolas Dandrimont
    <nicolas@dandrimont.eu> on 2019-11-13 13:54:38 +0100)
  * Upstream changes:     - Release swh.lister 0.0.40     - Fix bogus
    NotImplementedError on Area.index_uris

 -- Software Heritage autobuilder (on jenkins-debian1) <jenkins@jenkins-debian1.internal.softwareheritage.org>  Wed, 13 Nov 2019 13:02:08 +0000

swh-lister (0.0.39-1~swh1) unstable-swh; urgency=medium

  * New upstream release 0.0.39     - (tagged by Nicolas Dandrimont
    <nicolas@dandrimont.eu> on 2019-11-13 13:23:31 +0100)
  * Upstream changes:     - Release swh.lister 0.0.39     - Properly
    register all tasks     - Fix up db_partition_indices to avoid
    expensive scans

 -- Software Heritage autobuilder (on jenkins-debian1) <jenkins@jenkins-debian1.internal.softwareheritage.org>  Wed, 13 Nov 2019 12:28:33 +0000

swh-lister (0.0.38-1~swh1) unstable-swh; urgency=medium

  * New upstream release 0.0.38     - (tagged by Antoine R. Dumont
    (@ardumont) <antoine.romain.dumont@gmail.com> on 2019-11-06 15:55:46
    +0100)
  * Upstream changes:     - v0.0.38     - Remove swh.storage.schemata
    remnants

 -- Software Heritage autobuilder (on jenkins-debian1) <jenkins@jenkins-debian1.internal.softwareheritage.org>  Wed, 06 Nov 2019 15:00:16 +0000

swh-lister (0.0.37-1~swh1) unstable-swh; urgency=medium

  * New upstream release 0.0.37     - (tagged by Antoine R. Dumont
    (@ardumont) <antoine.romain.dumont@gmail.com> on 2019-11-06 15:06:51
    +0100)
  * Upstream changes:     - v0.0.37     - Update swh-core dependency

 -- Software Heritage autobuilder (on jenkins-debian1) <jenkins@jenkins-debian1.internal.softwareheritage.org>  Wed, 06 Nov 2019 14:18:31 +0000

swh-lister (0.0.36-1~swh1) unstable-swh; urgency=medium

  * New upstream release 0.0.36     - (tagged by Antoine R. Dumont
    (@ardumont) <antoine.romain.dumont@gmail.com> on 2019-11-06 11:33:33
    +0100)
  * Upstream changes:     - v0.0.36     - lister.*.tests: Add at least
    one integration test     - gnu.lister: Move gnu listers specifity
    within the lister's scope     - debian/lister: Use url parameter
    name instead of origin     - debian/model: Install lister model
    within the lister repository     - lister.*.tasks: Stop binding
    tasks to a specific instance of the     - celery app     -
    cran.lister: Refactor and fix cran lister     - github/lister:
    Prevent erroneous scheduler tasks disabling     -
    phabricator/lister: Fix lister     - setup.py: Kill deprecated swh-
    lister command     - Bootstrap typing annotations

 -- Software Heritage autobuilder (on jenkins-debian1) <jenkins@jenkins-debian1.internal.softwareheritage.org>  Wed, 06 Nov 2019 10:55:41 +0000

swh-lister (0.0.35-1~swh4) unstable-swh; urgency=medium

  * Fix runtime dependencies

 -- Antoine R. Dumont (@ardumont) <ardumont@softwareheritage.org>  Wed, 11 Sep 2019 10:58:01 +0200

swh-lister (0.0.35-1~swh3) unstable-swh; urgency=medium

  * Bump dh-python to >= 3 for pybuild.testfiles.

 -- Nicolas Dandrimont <olasd@debian.org>  Tue, 10 Sep 2019 14:58:11 +0200

swh-lister (0.0.35-1~swh2) unstable-swh; urgency=medium

  * Add egg-info to pybuild.testfiles. Close T1995.

 -- Nicolas Dandrimont <olasd@debian.org>  Tue, 10 Sep 2019 14:36:22 +0200

swh-lister (0.0.35-1~swh1) unstable-swh; urgency=medium

  * New upstream release 0.0.35     - (tagged by Antoine R. Dumont
    (@ardumont) <antoine.romain.dumont@gmail.com> on 2019-09-09 12:14:42
    +0200)
  * Upstream changes:     - v0.0.35     - Fix debian package

 -- Software Heritage autobuilder (on jenkins-debian1) <jenkins@jenkins-debian1.internal.softwareheritage.org>  Mon, 09 Sep 2019 10:19:02 +0000

swh-lister (0.0.34-1~swh1) unstable-swh; urgency=medium

  * New upstream release 0.0.34     - (tagged by Antoine R. Dumont
    (@ardumont) <antoine.romain.dumont@gmail.com> on 2019-09-06 14:03:39
    +0200)
  * Upstream changes:     - v0.0.34     - listers: Implement listers as
    plugins     - cgit: rewrite the CGit lister (and add more tests)
    - listers: simplify and unify constructor use     - phabricator:
    randomly select the API token in the provided list     - docs: Fix
    toc

 -- Software Heritage autobuilder (on jenkins-debian1) <jenkins@jenkins-debian1.internal.softwareheritage.org>  Fri, 06 Sep 2019 12:09:13 +0000

swh-lister (0.0.33-1~swh1) unstable-swh; urgency=medium

  * New upstream release 0.0.33     - (tagged by Antoine R. Dumont
    (@ardumont) <antoine.romain.dumont@gmail.com> on 2019-08-29 10:23:20
    +0200)
  * Upstream changes:     - v0.0.33     - lister.cli: Allow to list
    forges with policy and priority     - listers: Add New packagist
    lister     - listers: Allow to override policy and priority for
    scheduled tasks     - tests: Add tests to cli, pypi and improve
    lister core's     - docs: Add code of conduct document

 -- Software Heritage autobuilder (on jenkins-debian1) <jenkins@jenkins-debian1.internal.softwareheritage.org>  Thu, 29 Aug 2019 08:28:23 +0000

swh-lister (0.0.32-1~swh1) unstable-swh; urgency=medium

  * New upstream release 0.0.32     - (tagged by Antoine R. Dumont
    (@ardumont) <antoine.romain.dumont@gmail.com> on 2019-06-28 18:21:50
    +0200)
  * Upstream changes:     - v0.0.32     - Clean up dead code     - Add
    missing *.html sample for tests to run in packaging

 -- Software Heritage autobuilder (on jenkins-debian1) <jenkins@jenkins-debian1.internal.softwareheritage.org>  Fri, 28 Jun 2019 16:42:05 +0000

swh-lister (0.0.31-1~swh1) unstable-swh; urgency=medium

  * New upstream release 0.0.31     - (tagged by Antoine R. Dumont
    (@ardumont) <antoine.romain.dumont@gmail.com> on 2019-06-28 17:57:48
    +0200)
  * Upstream changes:     - v0.0.31     - Add cgit instance lister     -
    Add back description in cran lister     - Update contributors

 -- Software Heritage autobuilder (on jenkins-debian1) <jenkins@jenkins-debian1.internal.softwareheritage.org>  Fri, 28 Jun 2019 16:06:25 +0000

swh-lister (0.0.30-1~swh1) unstable-swh; urgency=medium

  * New upstream release 0.0.30     - (tagged by Antoine R. Dumont
    (@ardumont) <antoine.romain.dumont@gmail.com> on 2019-06-26 14:52:13
    +0200)
  * Upstream changes:     - v0.0.30     - Drop last description mentions
    for gitlab and cran listers.

 -- Software Heritage autobuilder (on jenkins-debian1) <jenkins@jenkins-debian1.internal.softwareheritage.org>  Wed, 26 Jun 2019 13:02:11 +0000

swh-lister (0.0.29-1~swh1) unstable-swh; urgency=medium

  * New upstream release 0.0.29     - (tagged by Antoine R. Dumont
    (@ardumont) <antoine.romain.dumont@gmail.com> on 2019-06-26 12:37:14
    +0200)
  * Upstream changes:     - v0.0.29     - lister: Fix bitbucket lister

 -- Software Heritage autobuilder (on jenkins-debian1) <jenkins@jenkins-debian1.internal.softwareheritage.org>  Wed, 26 Jun 2019 10:47:20 +0000

swh-lister (0.0.28-1~swh1) unstable-swh; urgency=medium

  * New upstream release 0.0.28     - (tagged by Antoine R. Dumont
    (@ardumont) <antoine.romain.dumont@gmail.com> on 2019-06-20 12:00:09
    +0200)
  * Upstream changes:     - v0.0.28     - listers: Remove unused columns
    `origin_id` / `description`     - gnu-lister: Use origin-type as
    'tar' (and not 'gnu')     - phabricator: Remove unused code

 -- Software Heritage autobuilder (on jenkins-debian1) <jenkins@jenkins-debian1.internal.softwareheritage.org>  Thu, 20 Jun 2019 10:07:48 +0000

swh-lister (0.0.27-1~swh1) unstable-swh; urgency=medium

  * New upstream release 0.0.27     - (tagged by Antoine R. Dumont
    (@ardumont) <antoine.romain.dumont@gmail.com> on 2019-06-18 10:27:09
    +0200)
  * Upstream changes:     - v0.0.27     - Unify lister tablenames to use
    consistently singular     - Add missing instance field to
    phabricator repository model

 -- Software Heritage autobuilder (on jenkins-debian1) <jenkins@jenkins-debian1.internal.softwareheritage.org>  Tue, 18 Jun 2019 08:44:38 +0000

swh-lister (0.0.26-1~swh1) unstable-swh; urgency=medium

  * New upstream release 0.0.26     - (tagged by Antoine R. Dumont
    (@ardumont) <antoine.romain.dumont@gmail.com> on 2019-06-17 17:53:33
    +0200)
  * Upstream changes:     - v0.0.26     - phabricator.lister: Use
    credentials setup from configuration file     - gitlab.lister:
    Remove request_params method override

 -- Software Heritage autobuilder (on jenkins-debian1) <jenkins@jenkins-debian1.internal.softwareheritage.org>  Mon, 17 Jun 2019 16:05:05 +0000

swh-lister (0.0.25-1~swh1) unstable-swh; urgency=medium

  * New upstream release 0.0.25     - (tagged by Antoine R. Dumont
    (@ardumont) <antoine.romain.dumont@gmail.com> on 2019-06-13 15:54:42
    +0200)
  * Upstream changes:     - v0.0.25     - Add new cran lister     -
    listers: Stop creating origins when scheduling new tasks

 -- Software Heritage autobuilder (on jenkins-debian1) <jenkins@jenkins-debian1.internal.softwareheritage.org>  Thu, 13 Jun 2019 13:59:30 +0000

swh-lister (0.0.24-1~swh1) unstable-swh; urgency=medium

  * New upstream release 0.0.24     - (tagged by Antoine R. Dumont
    (@ardumont) <antoine.romain.dumont@gmail.com> on 2019-06-12 12:02:54
    +0200)
  * Upstream changes:     - v0.0.24     - swh.lister.gnu: Add new gnu
    lister

 -- Software Heritage autobuilder (on jenkins-debian1) <jenkins@jenkins-debian1.internal.softwareheritage.org>  Wed, 12 Jun 2019 10:10:56 +0000

swh-lister (0.0.23-1~swh1) unstable-swh; urgency=medium

  * New upstream release 0.0.23     - (tagged by Antoine R. Dumont
    (@ardumont) <antoine.romain.dumont@gmail.com> on 2019-05-29 14:04:22
    +0200)
  * Upstream changes:     - v0.0.23     - lister: Unify credentials
    structure between listers

 -- Software Heritage autobuilder (on jenkins-debian1) <jenkins@jenkins-debian1.internal.softwareheritage.org>  Wed, 29 May 2019 12:10:51 +0000

swh-lister (0.0.22-1~swh1) unstable-swh; urgency=medium

  * New upstream release 0.0.22     - (tagged by Antoine Lambert
    <antoine.lambert@inria.fr> on 2019-05-23 10:59:39 +0200)
  * Upstream changes:     - version 0.0.22

 -- Software Heritage autobuilder (on jenkins-debian1) <jenkins@jenkins-debian1.internal.softwareheritage.org>  Thu, 23 May 2019 09:05:34 +0000

swh-lister (0.0.21-1~swh1) unstable-swh; urgency=medium

  * New upstream release 0.0.21     - (tagged by Antoine Lambert
    <antoine.lambert@inria.fr> on 2019-04-11 11:00:55 +0200)
  * Upstream changes:     - version 0.0.21

 -- Software Heritage autobuilder (on jenkins-debian1) <jenkins@jenkins-debian1.internal.softwareheritage.org>  Thu, 11 Apr 2019 09:05:30 +0000

swh-lister (0.0.20-1~swh1) unstable-swh; urgency=medium

  * New upstream release 0.0.20     - (tagged by Antoine R. Dumont
    (@ardumont) <antoine.romain.dumont@gmail.com> on 2019-02-14 10:50:06
    +0100)
  * Upstream changes:     - v0.0.20     - d/*: debian packaging files
    migrated to separated branches     - lister.cli: Fix spelling typo

 -- Software Heritage autobuilder (on jenkins-debian1) <jenkins@jenkins-debian1.internal.softwareheritage.org>  Thu, 14 Feb 2019 09:59:29 +0000

swh-lister (0.0.19-1~swh1) unstable-swh; urgency=medium

  * New upstream release 0.0.19     - (tagged by David Douard
    <david.douard@sdfa3.org> on 2019-02-07 17:36:33 +0100)
  * Upstream changes:     - v0.0.19

 -- Software Heritage autobuilder (on jenkins-debian1) <jenkins@jenkins-debian1.internal.softwareheritage.org>  Thu, 07 Feb 2019 16:42:39 +0000

swh-lister (0.0.18-1~swh1) unstable-swh; urgency=medium

  * v0.0.18
  * docs: add title and brief module description
  * gitlab.lister: Break asap when problem exists during fetch info
  * gitlab.lister: Do not expect gitlab instances to have credentials
  * setup: prepare for pypi upload
  * gitlab/models.py: drop unused import

 -- Antoine R. Dumont (@ardumont) <antoine.romain.dumont@gmail.com>  Mon, 08 Oct 2018 15:54:12 +0200

swh-lister (0.0.17-1~swh1) unstable-swh; urgency=medium

  * v0.0.17
  * Change pypi project url to use the /project api

 -- Antoine R. Dumont (@ardumont) <antoine.romain.dumont@gmail.com>  Tue, 18 Sep 2018 11:35:25 +0200

swh-lister (0.0.16-1~swh1) unstable-swh; urgency=medium

  * v0.0.16
  * Normalize PyPI name

 -- Antoine R. Dumont (@ardumont) <antoine.romain.dumont@gmail.com>  Fri, 14 Sep 2018 13:25:56 +0200

swh-lister (0.0.15-1~swh1) unstable-swh; urgency=medium

  * v0.0.15
  * Add pypi lister

 -- Antoine R. Dumont (@ardumont) <antoine.romain.dumont@gmail.com>  Thu, 06 Sep 2018 17:09:25 +0200

swh-lister (0.0.14-1~swh1) unstable-swh; urgency=medium

  * v0.0.14
  * core.lister_base: Batch create origins (storage) & tasks (scheduler)
  * swh.lister.cli: Add debian lister to the list of supported listers
  * README.md: Update to demo the lister debian run

 -- Antoine R. Dumont (@ardumont) <antoine.romain.dumont@gmail.com>  Tue, 31 Jul 2018 15:46:12 +0200

swh-lister (0.0.13-1~swh1) unstable-swh; urgency=medium

  * v0.0.13
  * Fix missing use cases when unable to retrieve information from the
    api
  * server
  * gitlab/lister: Allow specifying the number of elements to
  * read (default is 20, same as the current gitlab api)

 -- Antoine R. Dumont (@ardumont) <antoine.romain.dumont@gmail.com>  Fri, 20 Jul 2018 13:46:04 +0200

swh-lister (0.0.12-1~swh1) unstable-swh; urgency=medium

  * v0.0.12
  * swh.lister.gitlab.tasks: Use gitlab as instance name for gitlab.com
  * README.md: Add gitlab to the lister implementations referenced
  * core/lister_base: Remove unused import

 -- Antoine R. Dumont (@ardumont) <antoine.romain.dumont@gmail.com>  Thu, 19 Jul 2018 11:29:14 +0200

swh-lister (0.0.11-1~swh1) unstable-swh; urgency=medium

  * v0.0.11
  * lister/gitlab: Add gitlab lister
  * docs: Update documentation to demonstrate how to run a lister
    locally
  * core/lister: Make the listers' scheduler configuration adaptable
  * debian/*: Fix debian packaging tests

 -- Antoine R. Dumont (@ardumont) <antoine.romain.dumont@gmail.com>  Wed, 18 Jul 2018 14:16:56 +0200

swh-lister (0.0.10-1~swh1) unstable-swh; urgency=medium

  * Release swh.lister v0.0.10
  * Add missing task_queue attribute for debian listing tasks
  * Make sure tests run during build
  * Clean up runtime dependencies

 -- Nicolas Dandrimont <nicolas@dandrimont.eu>  Mon, 30 Oct 2017 17:37:25 +0100

swh-lister (0.0.9-1~swh1) unstable-swh; urgency=medium

  * Release swh.lister v0.0.9
  * Add tasks for the Debian lister

 -- Nicolas Dandrimont <nicolas@dandrimont.eu>  Mon, 30 Oct 2017 14:20:58 +0100

swh-lister (0.0.8-1~swh1) unstable-swh; urgency=medium

  * Release swh.lister v0.0.8
  * Add versioned dependency on sqlalchemy

 -- Nicolas Dandrimont <nicolas@dandrimont.eu>  Fri, 13 Oct 2017 12:15:38 +0200

swh-lister (0.0.7-1~swh1) unstable-swh; urgency=medium

  * Release swh.lister version 0.0.7
  * Update packaging runes

 -- Nicolas Dandrimont <nicolas@dandrimont.eu>  Thu, 12 Oct 2017 18:07:52 +0200

swh-lister (0.0.6-1~swh1) unstable-swh; urgency=medium

  * Release swh.lister v0.0.6
  * Add new debian lister

 -- Nicolas Dandrimont <nicolas@dandrimont.eu>  Wed, 11 Oct 2017 17:59:47 +0200

swh-lister (0.0.5-1~swh1) unstable-swh; urgency=medium

  * Release swh.lister 0.0.5
  * Make the lister more generic
  * Add bitbucket lister
  * Update tasks to new swh.scheduler API

 -- Nicolas Dandrimont <nicolas@dandrimont.eu>  Mon, 12 Jun 2017 18:22:13 +0200

swh-lister (0.0.4-1~swh1) unstable-swh; urgency=medium

  * v0.0.4
  * Update storage configuration reading

 -- Antoine R. Dumont (@ardumont) <antoine.romain.dumont@gmail.com>  Thu, 15 Dec 2016 19:07:24 +0100

swh-lister (0.0.3-1~swh1) unstable-swh; urgency=medium

  * Release swh.lister.github v0.0.3
  * Generate swh.scheduler tasks and swh.storage origins on the fly
  * Use celery tasks to schedule own work

 -- Nicolas Dandrimont <nicolas@dandrimont.eu>  Thu, 20 Oct 2016 17:30:39 +0200

swh-lister (0.0.2-1~swh1) unstable-swh; urgency=medium

  * Release swh.lister.github 0.0.2
  * Move constants to a constants module to avoid circular imports

 -- Nicolas Dandrimont <nicolas@dandrimont.eu>  Thu, 17 Mar 2016 20:35:11 +0100

swh-lister (0.0.1-1~swh1) unstable-swh; urgency=medium

  * Initial release
  * Release swh.lister.github v0.0.1

 -- Nicolas Dandrimont <nicolas@dandrimont.eu>  Thu, 17 Mar 2016 19:01:20 +0100<|MERGE_RESOLUTION|>--- conflicted
+++ resolved
@@ -1,10 +1,3 @@
-<<<<<<< HEAD
-swh-lister (2.7.2-1~swh1~bpo10+1) buster-swh; urgency=medium
-
-  * Rebuild for buster-swh
-
- -- Software Heritage autobuilder (on jenkins-debian1) <jenkins@jenkins-debian1.internal.softwareheritage.org>  Fri, 11 Mar 2022 12:42:16 +0000
-=======
 swh-lister (2.8.0-1~swh2) unstable-swh; urgency=medium
 
   * Bump new release (fix build dep)
@@ -22,7 +15,6 @@
     the index to read
 
  -- Software Heritage autobuilder (on jenkins-debian1) <jenkins@jenkins-debian1.internal.softwareheritage.org>  Thu, 14 Apr 2022 09:50:25 +0000
->>>>>>> cb6c768a
 
 swh-lister (2.7.2-1~swh1) unstable-swh; urgency=medium
 
