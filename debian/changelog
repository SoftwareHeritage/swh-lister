<<<<<<< HEAD
swh-lister (5.6.3-1~swh1~bpo10+1) buster-swh; urgency=medium

  * Rebuild for buster-swh

 -- Software Heritage autobuilder (on jenkins-debian1) <jenkins@jenkins-debian1.internal.softwareheritage.org>  Thu, 08 Jun 2023 09:43:14 +0000
=======
swh-lister (5.7.0-1~swh1) unstable-swh; urgency=medium

  * New upstream release 5.7.0     - (tagged by Antoine Lambert
    <anlambert@softwareheritage.org> on 2023-06-23 11:03:55 +0200)
  * Upstream changes:     - version 5.7.0

 -- Software Heritage autobuilder (on jenkins-debian1) <jenkins@jenkins-debian1.internal.softwareheritage.org>  Fri, 23 Jun 2023 10:06:15 +0000
>>>>>>> 09a9de44

swh-lister (5.6.3-1~swh1) unstable-swh; urgency=medium

  * New upstream release 5.6.3     - (tagged by Antoine R. Dumont
    (@ardumont) <ardumont@softwareheritage.org> on 2023-06-08 11:34:01
    +0200)
  * Upstream changes:     - v5.6.3     - nixguix/lister: Rename listed
    origin visit type to tarball-directory

 -- Software Heritage autobuilder (on jenkins-debian1) <jenkins@jenkins-debian1.internal.softwareheritage.org>  Thu, 08 Jun 2023 09:40:03 +0000

swh-lister (5.6.2-1~swh1) unstable-swh; urgency=medium

  * New upstream release 5.6.2     - (tagged by Antoine R. Dumont
    (@ardumont) <ardumont@softwareheritage.org> on 2023-06-08 09:34:48
    +0200)
  * Upstream changes:     - v5.6.2     - lister.nixguix: Propagate the
    origin reference to the loader

 -- Software Heritage autobuilder (on jenkins-debian1) <jenkins@jenkins-debian1.internal.softwareheritage.org>  Thu, 08 Jun 2023 07:41:02 +0000

swh-lister (5.6.1-1~swh1) unstable-swh; urgency=medium

  * New upstream release 5.6.1     - (tagged by Antoine R. Dumont
    (@ardumont) <ardumont@softwareheritage.org> on 2023-06-05 14:45:55
    +0200)
  * Upstream changes:     - v5.6.1     - Adapt directory loader visit
    type depending on the vcs tree to ingest

 -- Software Heritage autobuilder (on jenkins-debian1) <jenkins@jenkins-debian1.internal.softwareheritage.org>  Mon, 05 Jun 2023 13:05:55 +0000

swh-lister (5.6.0-1~swh1) unstable-swh; urgency=medium

  * New upstream release 5.6.0     - (tagged by Antoine R. Dumont
    (@ardumont) <ardumont@softwareheritage.org> on 2023-05-31 14:30:32
    +0200)
  * Upstream changes:     - v5.6.0     - nixguix/lister: Deal with
    directory with recursive checksums

 -- Software Heritage autobuilder (on jenkins-debian1) <jenkins@jenkins-debian1.internal.softwareheritage.org>  Wed, 31 May 2023 12:37:14 +0000

swh-lister (5.5.0-1~swh1) unstable-swh; urgency=medium

  * New upstream release 5.5.0     - (tagged by Antoine R. Dumont
    (@ardumont) <ardumont@softwareheritage.org> on 2023-05-26 11:19:22
    +0200)
  * Upstream changes:     - v5.5.0     - cgit: Allow url to be optional

 -- Software Heritage autobuilder (on jenkins-debian1) <jenkins@jenkins-debian1.internal.softwareheritage.org>  Fri, 26 May 2023 09:25:27 +0000

swh-lister (5.4.0-1~swh1) unstable-swh; urgency=medium

  * New upstream release 5.4.0     - (tagged by Antoine R. Dumont
    (@ardumont) <ardumont@softwareheritage.org> on 2023-05-19 15:41:32
    +0200)
  * Upstream changes:     - v5.4.0     - lister: Allow lister to build
    url out of the instance parameter     - Fix crash of 'swh lister
    run' when called without -l

 -- Software Heritage autobuilder (on jenkins-debian1) <jenkins@jenkins-debian1.internal.softwareheritage.org>  Fri, 19 May 2023 13:48:45 +0000

swh-lister (5.3.0-1~swh1) unstable-swh; urgency=medium

  * New upstream release 5.3.0     - (tagged by Antoine R. Dumont
    (@ardumont) <ardumont@softwareheritage.org> on 2023-05-02 11:47:13
    +0200)
  * Upstream changes:     - v5.3.0     - lister/nixguix: Make artifact
    nature check happen on all urls

 -- Software Heritage autobuilder (on jenkins-debian1) <jenkins@jenkins-debian1.internal.softwareheritage.org>  Tue, 02 May 2023 12:39:23 +0000

swh-lister (5.2.0-1~swh1) unstable-swh; urgency=medium

  * New upstream release 5.2.0     - (tagged by Antoine R. Dumont
    (@ardumont) <ardumont@softwareheritage.org> on 2023-04-26 14:54:07
    +0200)
  * Upstream changes:     - v5.2.0     - nixguix/lister: Rename
    checksums_computation to checksum_layout     - Use http_retry
    decorator from swh.core.retry module     - hex: Update loader
    arguments

 -- Software Heritage autobuilder (on jenkins-debian1) <jenkins@jenkins-debian1.internal.softwareheritage.org>  Wed, 26 Apr 2023 13:01:14 +0000

swh-lister (5.1.0-1~swh1) unstable-swh; urgency=medium

  * New upstream release 5.1.0     - (tagged by Antoine Lambert
    <anlambert@softwareheritage.org> on 2023-03-21 17:04:27 +0100)
  * Upstream changes:     - version 5.1.0

 -- Software Heritage autobuilder (on jenkins-debian1) <jenkins@jenkins-debian1.internal.softwareheritage.org>  Tue, 21 Mar 2023 16:11:29 +0000

swh-lister (5.0.0-1~swh1) unstable-swh; urgency=medium

  * New upstream release 5.0.0     - (tagged by Antoine R. Dumont
    (@ardumont) <ardumont@softwareheritage.org> on 2023-03-21 14:34:38
    +0100)
  * Upstream changes:     - v5.0.0     - feat: Add Hex.pm lister     -
    Allow passing more parameters to cgit lister task

 -- Software Heritage autobuilder (on jenkins-debian1) <jenkins@jenkins-debian1.internal.softwareheritage.org>  Tue, 21 Mar 2023 13:46:09 +0000

swh-lister (4.4.0-1~swh1) unstable-swh; urgency=medium

  * New upstream release 4.4.0     - (tagged by Antoine R. Dumont
    (@ardumont) <ardumont@softwareheritage.org> on 2023-03-13 10:54:25
    +0100)
  * Upstream changes:     - v4.4.0     - lister.bitbucket: Skip buggy
    pages

 -- Software Heritage autobuilder (on jenkins-debian1) <jenkins@jenkins-debian1.internal.softwareheritage.org>  Mon, 13 Mar 2023 10:01:44 +0000

swh-lister (4.3.3-1~swh1) unstable-swh; urgency=medium

  * New upstream release 4.3.3     - (tagged by Antoine R. Dumont
    (@ardumont) <ardumont@softwareheritage.org> on 2023-01-03 10:42:06
    +0100)
  * Upstream changes:     - v4.3.3     - github: Fix fixtures use in
    tests

 -- Software Heritage autobuilder (on jenkins-debian1) <jenkins@jenkins-debian1.internal.softwareheritage.org>  Tue, 03 Jan 2023 09:48:49 +0000

swh-lister (4.3.1-1~swh1) unstable-swh; urgency=medium

  * New upstream release 4.3.1     - (tagged by Antoine R. Dumont
    (@ardumont) <ardumont@softwareheritage.org> on 2022-12-14 16:18:11
    +0100)
  * Upstream changes:     - v4.3.1     - gogs, gitea: Fix task execution
    to pass along extra kwargs

 -- Software Heritage autobuilder (on jenkins-debian1) <jenkins@jenkins-debian1.internal.softwareheritage.org>  Wed, 14 Dec 2022 15:27:34 +0000

swh-lister (4.3.0-1~swh1) unstable-swh; urgency=medium

  * New upstream release 4.3.0     - (tagged by Nicolas Dandrimont
    <nicolas@dandrimont.eu> on 2022-12-06 10:47:31 +0100)
  * Upstream changes:     - Release swh.lister 4.3.0     - introduce
    Fedora lister     - implement incremental mode for nuget and puppet
    listers     - add a list of ignored path prefixes for the GitLab
    lister     - add page limit and origins per page limit to all
    listers     - add an option to send all origins as disabled to all
    listers

 -- Software Heritage autobuilder (on jenkins-debian1) <jenkins@jenkins-debian1.internal.softwareheritage.org>  Tue, 06 Dec 2022 09:57:36 +0000

swh-lister (4.2.0-1~swh1) unstable-swh; urgency=medium

  * New upstream release 4.2.0     - (tagged by Valentin Lorentz
    <vlorentz@softwareheritage.org> on 2022-11-07 10:42:36 +0100)
  * Upstream changes:     - v4.2.0     - * Add origin URL validation

 -- Software Heritage autobuilder (on jenkins-debian1) <jenkins@jenkins-debian1.internal.softwareheritage.org>  Mon, 07 Nov 2022 09:50:15 +0000

swh-lister (4.1.1-1~swh1) unstable-swh; urgency=medium

  * New upstream release 4.1.1     - (tagged by Antoine R. Dumont
    (@ardumont) <ardumont@softwareheritage.org> on 2022-10-26 17:38:43
    +0200)
  * Upstream changes:     - v4.1.1     - lister: Make sure lister that
    requires github tokens can use it

 -- Software Heritage autobuilder (on jenkins-debian1) <jenkins@jenkins-debian1.internal.softwareheritage.org>  Wed, 26 Oct 2022 15:55:41 +0000

swh-lister (4.1.0-1~swh1) unstable-swh; urgency=medium

  * New upstream release 4.1.0     - (tagged by Antoine R. Dumont
    (@ardumont) <ardumont@softwareheritage.org> on 2022-10-26 14:35:02
    +0200)
  * Upstream changes:     - v4.1.0     - nixguix: Use content-
    disposition from http head request if provided     - nixguix: Deal
    with edge case url with version instead of extension     - Puppet:
    Switch artifacts from dict to list     - nixguix: Allow lister to
    ignore specific extensions     - nixguix/test: Add all supported
    tarball extensions to test manifest     - conda: Yield listed
    origins after all artifacts in a page are processed     - Add
    support for more tarball recognition based on extensions

 -- Software Heritage autobuilder (on jenkins-debian1) <jenkins@jenkins-debian1.internal.softwareheritage.org>  Wed, 26 Oct 2022 12:41:59 +0000

swh-lister (4.0.1-1~swh1) unstable-swh; urgency=medium

  * New upstream release 4.0.1     - (tagged by Antoine R. Dumont
    (@ardumont) <ardumont@softwareheritage.org> on 2022-10-24 11:41:49
    +0200)
  * Upstream changes:     - v4.0.1     - gogs/lister: Allow public gogs
    instance listing

 -- Software Heritage autobuilder (on jenkins-debian1) <jenkins@jenkins-debian1.internal.softwareheritage.org>  Mon, 24 Oct 2022 09:50:06 +0000

swh-lister (4.0.0-1~swh1) unstable-swh; urgency=medium

  * New upstream release 4.0.0     - (tagged by Antoine Lambert
    <anlambert@softwareheritage.org> on 2022-10-18 12:18:48 +0200)
  * Upstream changes:     - version 4.0.0

 -- Software Heritage autobuilder (on jenkins-debian1) <jenkins@jenkins-debian1.internal.softwareheritage.org>  Tue, 18 Oct 2022 10:25:55 +0000

swh-lister (3.0.2-1~swh1) unstable-swh; urgency=medium

  * New upstream release 3.0.2     - (tagged by Vincent SELLIER
    <vincent.sellier@softwareheritage.org> on 2022-09-20 17:10:16 +0200)
  * Upstream changes:     - v3.0.2     - Changelog:     - * 2022-09-20
    cgit: Ensure the clone url is searched on the right tab     - * 2022-
    09-20 gogs: Skip pages with error 500

 -- Software Heritage autobuilder (on jenkins-debian1) <jenkins@jenkins-debian1.internal.softwareheritage.org>  Tue, 20 Sep 2022 15:17:33 +0000

swh-lister (3.0.1-1~swh1) unstable-swh; urgency=medium

  * New upstream release 3.0.1     - (tagged by Antoine R. Dumont
    (@ardumont) <ardumont@softwareheritage.org> on 2022-09-20 11:32:36
    +0200)
  * Upstream changes:     - v3.0.1     - golang: Update lister name     -
    arch: Set log level to debug for URL requests     - arch: Use
    tempfile module to create temporary directory     - pubdev.lister:
    Decrease verbosity

 -- Software Heritage autobuilder (on jenkins-debian1) <jenkins@jenkins-debian1.internal.softwareheritage.org>  Tue, 20 Sep 2022 09:39:07 +0000

swh-lister (3.0.0-1~swh2) unstable-swh; urgency=medium

  * Fix build dependencies and bump new release

 -- Antoine R. Dumont (@ardumont) <ardumont@softwareheritage.org>  Thu, 08 Sep 2022 11:57:38 +0200

swh-lister (3.0.0-1~swh1) unstable-swh; urgency=medium

  * New upstream release 3.0.0     - (tagged by Antoine R. Dumont
    (@ardumont) <ardumont@softwareheritage.org> on 2022-09-08 11:19:49
    +0200)
  * Upstream changes:     - v3.0.0     - Add new lister pubdev (Dart,
    Flutter)     - Add new lister Arch User Repository (AUR)     - Add
    new lister Golang     - Add new lister Bower     - Add new lister
    Gogs     - maven: Use BeautifulSoup instead of xmltodict for parsing
    pom files     - crates.lister: Implement incremental mode

 -- Software Heritage autobuilder (on jenkins-debian1) <jenkins@jenkins-debian1.internal.softwareheritage.org>  Thu, 08 Sep 2022 09:27:56 +0000

swh-lister (2.9.3-1~swh1) unstable-swh; urgency=medium

  * New upstream release 2.9.3     - (tagged by Antoine R. Dumont
    (@ardumont) <ardumont@softwareheritage.org> on 2022-05-23 15:39:15
    +0200)
  * Upstream changes:     - v2.9.3     - Adapt maven lister to list
    canonical gh urls if any     - Use swh.core.github.pytest_plugin in
    github tests

 -- Software Heritage autobuilder (on jenkins-debian1) <jenkins@jenkins-debian1.internal.softwareheritage.org>  Mon, 23 May 2022 13:47:34 +0000

swh-lister (2.9.2-1~swh1) unstable-swh; urgency=medium

  * New upstream release 2.9.2     - (tagged by Antoine R. Dumont
    (@ardumont) <ardumont@softwareheritage.org> on 2022-05-10 10:22:12
    +0200)
  * Upstream changes:     - v2.9.2     - maven: Prevent
    UnicodeDecodeError when processing pom file

 -- Software Heritage autobuilder (on jenkins-debian1) <jenkins@jenkins-debian1.internal.softwareheritage.org>  Tue, 10 May 2022 08:27:22 +0000

swh-lister (2.9.1-1~swh1) unstable-swh; urgency=medium

  * New upstream release 2.9.1     - (tagged by Antoine R. Dumont
    (@ardumont) <ardumont@softwareheritage.org> on 2022-04-29 14:45:18
    +0200)
  * Upstream changes:     - v2.9.1     - crates: Create one origin per
    package instead of per version     - maven: Handle null mtime value
    in index for jar archive     - maven: Remove extraction of groupId
    and artifactId from pom files     - maven: Create one origin per
    package instead of one per package version     - Bump mypy to v0.942

 -- Software Heritage autobuilder (on jenkins-debian1) <jenkins@jenkins-debian1.internal.softwareheritage.org>  Fri, 29 Apr 2022 12:50:29 +0000

swh-lister (2.9.0-1~swh1) unstable-swh; urgency=medium

  * New upstream release 2.9.0     - (tagged by Valentin Lorentz
    <vlorentz@softwareheritage.org> on 2022-04-26 11:28:55 +0200)
  * Upstream changes:     - v2.9.0     - * github: Remove dead code     -
    * github: Refactor rate-limiting out of the GitHubLister class     -
    * maven: Remove duplicated code related to setting instance from
    netloc

 -- Software Heritage autobuilder (on jenkins-debian1) <jenkins@jenkins-debian1.internal.softwareheritage.org>  Tue, 26 Apr 2022 09:34:54 +0000

swh-lister (2.8.2-1~swh1) unstable-swh; urgency=medium

  * New upstream release 2.8.2     - (tagged by Antoine R. Dumont
    (@ardumont) <ardumont@softwareheritage.org> on 2022-04-25 12:34:14
    +0200)
  * Upstream changes:     - v2.8.2     - sourceforge: Fix listing of bzr
    projects     - sourceforge: Do not consider Attic as a valid CVS
    module

 -- Software Heritage autobuilder (on jenkins-debian1) <jenkins@jenkins-debian1.internal.softwareheritage.org>  Mon, 25 Apr 2022 10:39:18 +0000

swh-lister (2.8.1-1~swh1) unstable-swh; urgency=medium

  * New upstream release 2.8.1     - (tagged by Antoine R. Dumont
    (@ardumont) <ardumont@softwareheritage.org> on 2022-04-14 15:56:17
    +0200)
  * Upstream changes:     - v2.8.1     - maven: Fix argument of type
    'NoneType' is not iterable

 -- Software Heritage autobuilder (on jenkins-debian1) <jenkins@jenkins-debian1.internal.softwareheritage.org>  Thu, 14 Apr 2022 14:01:42 +0000

swh-lister (2.8.0-1~swh2) unstable-swh; urgency=medium

  * Bump new release (fix build dep)

 -- Antoine R. Dumont (@ardumont) <ardumont@softwareheritage.org>  Thu, 14 Apr 2022 14:51:05 +0200

swh-lister (2.8.0-1~swh1) unstable-swh; urgency=medium

  * New upstream release 2.8.0     - (tagged by Antoine R. Dumont
    (@ardumont) <ardumont@softwareheritage.org> on 2022-04-14 11:42:16
    +0200)
  * Upstream changes:     - v2.8.0     - lister: Add new rust crates
    lister     - maven: Continue listing if unable to retrieve pom
    information     - maven: log error message when not able to retrieve
    the index to read

 -- Software Heritage autobuilder (on jenkins-debian1) <jenkins@jenkins-debian1.internal.softwareheritage.org>  Thu, 14 Apr 2022 09:50:25 +0000

swh-lister (2.7.2-1~swh1) unstable-swh; urgency=medium

  * New upstream release 2.7.2     - (tagged by Antoine Lambert
    <anlambert@softwareheritage.org> on 2022-03-11 13:34:15 +0100)
  * Upstream changes:     - version 2.7.2

 -- Software Heritage autobuilder (on jenkins-debian1) <jenkins@jenkins-debian1.internal.softwareheritage.org>  Fri, 11 Mar 2022 12:38:38 +0000

swh-lister (2.7.1-1~swh1) unstable-swh; urgency=medium

  * New upstream release 2.7.1     - (tagged by Antoine R. Dumont
    (@ardumont) <ardumont@softwareheritage.org> on 2022-02-18 10:42:52
    +0100)
  * Upstream changes:     - v2.7.1     - launchpad: Ignore erratic page
    and continue listing next page

 -- Software Heritage autobuilder (on jenkins-debian1) <jenkins@jenkins-debian1.internal.softwareheritage.org>  Fri, 18 Feb 2022 09:46:37 +0000

swh-lister (2.7.0-1~swh1) unstable-swh; urgency=medium

  * New upstream release 2.7.0     - (tagged by Antoine R. Dumont
    (@ardumont) <ardumont@softwareheritage.org> on 2022-02-17 13:56:23
    +0100)
  * Upstream changes:     - v2.7.0     - launchpad: Allow bzr origins
    listing     - launchpad: Manage unhandled exceptions when listing
    - sourceforge: Fix origin URLs for CVS projects

 -- Software Heritage autobuilder (on jenkins-debian1) <jenkins@jenkins-debian1.internal.softwareheritage.org>  Thu, 17 Feb 2022 13:02:22 +0000

swh-lister (2.6.4-1~swh1) unstable-swh; urgency=medium

  * New upstream release 2.6.4     - (tagged by Antoine R. Dumont
    (@ardumont) <ardumont@softwareheritage.org> on 2022-02-14 16:57:38
    +0100)
  * Upstream changes:     - v2.6.4     - sourceforge: fix support for
    listing bzr origins

 -- Software Heritage autobuilder (on jenkins-debian1) <jenkins@jenkins-debian1.internal.softwareheritage.org>  Mon, 14 Feb 2022 16:01:23 +0000

swh-lister (2.6.3-1~swh1) unstable-swh; urgency=medium

  * New upstream release 2.6.3     - (tagged by Antoine R. Dumont
    (@ardumont) <ardumont@softwareheritage.org> on 2022-02-09 17:20:28
    +0100)
  * Upstream changes:     - v2.6.3     - maven: Fix last update datetime

 -- Software Heritage autobuilder (on jenkins-debian1) <jenkins@jenkins-debian1.internal.softwareheritage.org>  Wed, 09 Feb 2022 16:24:11 +0000

swh-lister (2.6.2-1~swh1) unstable-swh; urgency=medium

  * New upstream release 2.6.2     - (tagged by Antoine R. Dumont
    (@ardumont) <ardumont@softwareheritage.org> on 2022-02-08 10:39:05
    +0100)
  * Upstream changes:     - v2.6.2     - Remove no longer needed
    tenacity workarounds     - maven: Fix undef last_update in
    ListedOrigins.     - maven: dismiss origins if they are malformed -
    e.g. wrong pom scm format, add test.     - maven: Let logging
    instruction do the formatting     - maven: Add more debug logging
    instruction     - maven: Pass the base URL of the Maven instance to
    the loader     - docs: Fix ReST syntax and sphinx warnings     - Pin
    mypy and drop type annotations which makes mypy unhappy     -
    requirements-test: Pin pytest to < 7.0.0

 -- Software Heritage autobuilder (on jenkins-debian1) <jenkins@jenkins-debian1.internal.softwareheritage.org>  Tue, 08 Feb 2022 09:43:37 +0000

swh-lister (2.6.1-1~swh1) unstable-swh; urgency=medium

  * New upstream release 2.6.1     - (tagged by Antoine Lambert
    <anlambert@softwareheritage.org> on 2021-12-06 10:47:19 +0100)
  * Upstream changes:     - version 2.6.1

 -- Software Heritage autobuilder (on jenkins-debian1) <jenkins@jenkins-debian1.internal.softwareheritage.org>  Mon, 06 Dec 2021 09:51:07 +0000

swh-lister (2.6.0-1~swh1) unstable-swh; urgency=medium

  * New upstream release 2.6.0     - (tagged by Antoine Lambert
    <anlambert@softwareheritage.org> on 2021-12-03 16:17:52 +0100)
  * Upstream changes:     - version 2.6.0

 -- Software Heritage autobuilder (on jenkins-debian1) <jenkins@jenkins-debian1.internal.softwareheritage.org>  Fri, 03 Dec 2021 15:22:00 +0000

swh-lister (2.5.0-1~swh1) unstable-swh; urgency=medium

  * New upstream release 2.5.0     - (tagged by Antoine Lambert
    <anlambert@softwareheritage.org> on 2021-12-03 14:44:36 +0100)
  * Upstream changes:     - version 2.5.0

 -- Software Heritage autobuilder (on jenkins-debian1) <jenkins@jenkins-debian1.internal.softwareheritage.org>  Fri, 03 Dec 2021 13:48:49 +0000

swh-lister (2.4.0-1~swh3) unstable-swh; urgency=medium

  * Fix changelog error and actual correct release

 -- Antoine R. Dumont (@ardumont) <ardumont@softwareheritage.org>  Fri, 03 Dec 2021 12:45:00 +0100

swh.lister (2.4.0-1~swh2) unstable-swh; urgency=medium

  * Update missing deps and release

 -- Antoine R. Dumont (@ardumont) <ardumont@softwareheritage.org>  Fri, 03 Dec 2021 12:37:13 +0100

swh-lister (2.4.0-1~swh1) unstable-swh; urgency=medium

  * New upstream release 2.4.0     - (tagged by Antoine R. Dumont
    (@ardumont) <ardumont@softwareheritage.org> on 2021-12-03 12:17:36
    +0100)
  * Upstream changes:     - v2.4.0     - debian: Update
    extra_loader_arguments dict produced ListedOrigin models     -
    debian: Add missing file URIs in lister output     - Deduplicate
    origins in the GitHub lister     - lister: Add new maven lister

 -- Software Heritage autobuilder (on jenkins-debian1) <jenkins@jenkins-debian1.internal.softwareheritage.org>  Fri, 03 Dec 2021 11:21:58 +0000

swh-lister (2.3.0-1~swh1) unstable-swh; urgency=medium

  * New upstream release 2.3.0     - (tagged by Valentin Lorentz
    <vlorentz@softwareheritage.org> on 2021-11-10 13:44:49 +0100)
  * Upstream changes:     - v2.3.0     - * cran: Pass the package name
    to the loader

 -- Software Heritage autobuilder (on jenkins-debian1) <jenkins@jenkins-debian1.internal.softwareheritage.org>  Wed, 10 Nov 2021 13:03:02 +0000

swh-lister (2.2.0-1~swh1) unstable-swh; urgency=medium

  * New upstream release 2.2.0     - (tagged by Antoine Lambert
    <anlambert@softwareheritage.org> on 2021-10-22 15:16:48 +0200)
  * Upstream changes:     - version 2.2.0

 -- Software Heritage autobuilder (on jenkins-debian1) <jenkins@jenkins-debian1.internal.softwareheritage.org>  Fri, 22 Oct 2021 13:23:02 +0000

swh-lister (2.1.0-1~swh1) unstable-swh; urgency=medium

  * New upstream release 2.1.0     - (tagged by Antoine R. Dumont
    (@ardumont) <ardumont@softwareheritage.org> on 2021-10-13 10:16:37
    +0200)
  * Upstream changes:     - v2.1.0     - Let sourceforge origins be
    listed "enabled" by default     - docs: Add a save forge
    documentation     - docs: Explain task type registering to complete
    the save forge doc

 -- Software Heritage autobuilder (on jenkins-debian1) <jenkins@jenkins-debian1.internal.softwareheritage.org>  Wed, 13 Oct 2021 08:21:42 +0000

swh-lister (2.0.0-1~swh1) unstable-swh; urgency=medium

  * New upstream release 2.0.0     - (tagged by Antoine R. Dumont
    (@ardumont) <ardumont@softwareheritage.org> on 2021-09-29 09:21:37
    +0200)
  * Upstream changes:     - v2.0.0     - opam: Share opam root directory
    even on multiple instances

 -- Software Heritage autobuilder (on jenkins-debian1) <jenkins@jenkins-debian1.internal.softwareheritage.org>  Wed, 29 Sep 2021 07:31:03 +0000

swh-lister (1.9.0-1~swh1) unstable-swh; urgency=medium

  * New upstream release 1.9.0     - (tagged by Antoine R. Dumont
    (@ardumont) <ardumont@softwareheritage.org> on 2021-09-21 11:23:23
    +0200)
  * Upstream changes:     - v1.9.0     - gnu: Respect the pattern
    docstring about state initialization     - opam: Allow defining
    where to actually install the opam_root folder     - opam: Make the
    instance optional and derived from the url     - opam: Move the
    state initialization into the get_pages method

 -- Software Heritage autobuilder (on jenkins-debian1) <jenkins@jenkins-debian1.internal.softwareheritage.org>  Tue, 21 Sep 2021 09:29:04 +0000

swh-lister (1.8.0-1~swh1) unstable-swh; urgency=medium

  * New upstream release 1.8.0     - (tagged by Antoine R. Dumont
    (@ardumont) <ardumont@softwareheritage.org> on 2021-09-17 15:44:00
    +0200)
  * Upstream changes:     - v1.8.0     - Allow gitlab lister's name to
    be overridden by task arguments

 -- Software Heritage autobuilder (on jenkins-debian1) <jenkins@jenkins-debian1.internal.softwareheritage.org>  Fri, 17 Sep 2021 13:47:58 +0000

swh-lister (1.7.0-1~swh1) unstable-swh; urgency=medium

  * New upstream release 1.7.0     - (tagged by Antoine R. Dumont
    (@ardumont) <ardumont@softwareheritage.org> on 2021-09-17 13:37:22
    +0200)
  * Upstream changes:     - v1.7.0     - gitlab: Allow ingestion of
    hg_git origins as hg ones (some instance can list tose e.g     -
    foss.heptapod.net)

 -- Software Heritage autobuilder (on jenkins-debian1) <jenkins@jenkins-debian1.internal.softwareheritage.org>  Fri, 17 Sep 2021 11:41:52 +0000

swh-lister (1.6.0-1~swh1) unstable-swh; urgency=medium

  * New upstream release 1.6.0     - (tagged by Antoine R. Dumont
    (@ardumont) <ardumont@softwareheritage.org> on 2021-09-17 10:50:28
    +0200)
  * Upstream changes:     - v1.6.0     - gitlab: Allow listing of
    instances providing multiple vcs_type

 -- Software Heritage autobuilder (on jenkins-debian1) <jenkins@jenkins-debian1.internal.softwareheritage.org>  Fri, 17 Sep 2021 08:55:14 +0000

swh-lister (1.5.0-1~swh1) unstable-swh; urgency=medium

  * New upstream release 1.5.0     - (tagged by Antoine R. Dumont
    (@ardumont) <ardumont@softwareheritage.org> on 2021-07-23 16:28:50
    +0200)
  * Upstream changes:     - v1.5.0     - gitlab: Handle HTTP status code
    500 when listing projects     - gitlab: Update requests query
    parameters     - gitlab: Adapt requests retry policy to consider
    HTTP 50x status codes     - opam: Directly use the --root flag
    instead of using an env variable     - pattern: Use URL network
    location as instance name when not provided

 -- Software Heritage autobuilder (on jenkins-debian1) <jenkins@jenkins-debian1.internal.softwareheritage.org>  Fri, 23 Jul 2021 14:32:51 +0000

swh-lister (1.4.0-1~swh2) unstable-swh; urgency=medium

  * Bump new release

 -- Antoine R. Dumont (@ardumont) <ardumont@softwareheritage.org>  Fri, 09 Jul 2021 13:17:00 +0200

swh-lister (1.4.0-1~swh1) unstable-swh; urgency=medium

  * New upstream release 1.4.0     - (tagged by Antoine R. Dumont
    (@ardumont) <ardumont@softwareheritage.org> on 2021-07-09 13:01:04
    +0200)
  * Upstream changes:     - v1.4.0     - New Tuleap lister     - New
    Opam lister     - Make PyPI lister incremental     - Make PyPI
    lister complete the information on origins

 -- Software Heritage autobuilder (on jenkins-debian1) <jenkins@jenkins-debian1.internal.softwareheritage.org>  Fri, 09 Jul 2021 11:06:37 +0000

swh-lister (1.3.6-1~swh1) unstable-swh; urgency=medium

  * New upstream release 1.3.6     - (tagged by Antoine R. Dumont
    (@ardumont) <ardumont@softwareheritage.org> on 2021-06-04 11:59:24
    +0200)
  * Upstream changes:     - v1.3.6     - sourceforge: use http:// for
    Mercurial (as workaround)

 -- Software Heritage autobuilder (on jenkins-debian1) <jenkins@jenkins-debian1.internal.softwareheritage.org>  Fri, 04 Jun 2021 10:03:14 +0000

swh-lister (1.3.5-1~swh1) unstable-swh; urgency=medium

  * New upstream release 1.3.5     - (tagged by Antoine R. Dumont
    (@ardumont) <ardumont@softwareheritage.org> on 2021-06-03 10:22:17
    +0200)
  * Upstream changes:     - v1.3.5     - sourceforge: set the protocol
    for origin urls

 -- Software Heritage autobuilder (on jenkins-debian1) <jenkins@jenkins-debian1.internal.softwareheritage.org>  Thu, 03 Jun 2021 08:26:13 +0000

swh-lister (1.3.4-1~swh1) unstable-swh; urgency=medium

  * New upstream release 1.3.4     - (tagged by Antoine R. Dumont
    (@ardumont) <ardumont@softwareheritage.org> on 2021-05-31 16:54:37
    +0200)
  * Upstream changes:     - v1.3.4     - Disable the sourceforge lister
    origins (so they can be listed)

 -- Software Heritage autobuilder (on jenkins-debian1) <jenkins@jenkins-debian1.internal.softwareheritage.org>  Mon, 31 May 2021 15:08:17 +0000

swh-lister (1.3.3-1~swh1) unstable-swh; urgency=medium

  * New upstream release 1.3.3     - (tagged by Antoine R. Dumont
    (@ardumont) <ardumont@softwareheritage.org> on 2021-05-28 14:18:53
    +0200)
  * Upstream changes:     - v1.3.3     - cgit/lister: Fix error when a
    missing version is not provided

 -- Software Heritage autobuilder (on jenkins-debian1) <jenkins@jenkins-debian1.internal.softwareheritage.org>  Fri, 28 May 2021 12:39:52 +0000

swh-lister (1.3.2-1~swh1) unstable-swh; urgency=medium

  * New upstream release 1.3.2     - (tagged by Antoine R. Dumont
    (@ardumont) <ardumont@softwareheritage.org> on 2021-05-26 12:43:45
    +0200)
  * Upstream changes:     - v1.3.2     - sourceforge: retry for all
    retryable exceptions

 -- Software Heritage autobuilder (on jenkins-debian1) <jenkins@jenkins-debian1.internal.softwareheritage.org>  Wed, 26 May 2021 10:48:22 +0000

swh-lister (1.3.1-1~swh1) unstable-swh; urgency=medium

  * New upstream release 1.3.1     - (tagged by Antoine R. Dumont
    (@ardumont) <ardumont@softwareheritage.org> on 2021-05-19 11:25:59
    +0200)
  * Upstream changes:     - v1.3.1     - sourceforge: don't abort on
    error for project

 -- Software Heritage autobuilder (on jenkins-debian1) <jenkins@jenkins-debian1.internal.softwareheritage.org>  Wed, 19 May 2021 09:30:14 +0000

swh-lister (1.3.0-1~swh1) unstable-swh; urgency=medium

  * New upstream release 1.3.0     - (tagged by Antoine R. Dumont
    (@ardumont) <ardumont@softwareheritage.org> on 2021-05-07 17:17:50
    +0200)
  * Upstream changes:     - v1.3.0     - sourceforge/tasks: Allow
    incremental listing     - sourceforge/lister: Add credentials
    parameter

 -- Software Heritage autobuilder (on jenkins-debian1) <jenkins@jenkins-debian1.internal.softwareheritage.org>  Fri, 07 May 2021 15:24:27 +0000

swh-lister (1.2.2-1~swh1) unstable-swh; urgency=medium

  * New upstream release 1.2.2     - (tagged by Antoine Lambert
    <antoine.lambert@inria.fr> on 2021-05-07 14:43:24 +0200)
  * Upstream changes:     - version 1.2.2

 -- Software Heritage autobuilder (on jenkins-debian1) <jenkins@jenkins-debian1.internal.softwareheritage.org>  Fri, 07 May 2021 12:50:12 +0000

swh-lister (1.2.1-1~swh1) unstable-swh; urgency=medium

  * New upstream release 1.2.1     - (tagged by Antoine Lambert
    <antoine.lambert@inria.fr> on 2021-05-07 14:10:36 +0200)
  * Upstream changes:     - version 1.2.1

 -- Software Heritage autobuilder (on jenkins-debian1) <jenkins@jenkins-debian1.internal.softwareheritage.org>  Fri, 07 May 2021 12:17:16 +0000

swh-lister (1.2.0-1~swh1) unstable-swh; urgency=medium

  * New upstream release 1.2.0     - (tagged by Antoine R. Dumont
    (@ardumont) <ardumont@softwareheritage.org> on 2021-05-06 15:17:51
    +0200)
  * Upstream changes:     - v1.2.0     - Make the SourceForge lister
    incremental

 -- Software Heritage autobuilder (on jenkins-debian1) <jenkins@jenkins-debian1.internal.softwareheritage.org>  Fri, 07 May 2021 10:43:11 +0000

swh-lister (1.1.0-1~swh1) unstable-swh; urgency=medium

  * New upstream release 1.1.0     - (tagged by Antoine Lambert
    <antoine.lambert@inria.fr> on 2021-04-29 14:29:27 +0200)
  * Upstream changes:     - version 1.1.0

 -- Software Heritage autobuilder (on jenkins-debian1) <jenkins@jenkins-debian1.internal.softwareheritage.org>  Thu, 29 Apr 2021 12:33:59 +0000

swh-lister (1.0.0-1~swh1) unstable-swh; urgency=medium

  * New upstream release 1.0.0     - (tagged by Nicolas Dandrimont
    <nicolas@dandrimont.eu> on 2021-03-22 10:56:04 +0100)
  * Upstream changes:     - Release swh.lister v1.0.0     - All listers
    have been rewritten and are ready to be used in production     -
    with the most recent version of the swh.scheduler APIs.

 -- Software Heritage autobuilder (on jenkins-debian1) <jenkins@jenkins-debian1.internal.softwareheritage.org>  Mon, 22 Mar 2021 10:13:35 +0000

swh-lister (0.10.0-1~swh1) unstable-swh; urgency=medium

  * New upstream release 0.10.0     - (tagged by Antoine R. Dumont
    (@ardumont) <ardumont@softwareheritage.org> on 2021-03-01 09:59:16
    +0100)
  * Upstream changes:     - v0.10.0     - docs: Add new "howto write a
    lister tutorial" with unified lister api

 -- Software Heritage autobuilder (on jenkins-debian1) <jenkins@jenkins-debian1.internal.softwareheritage.org>  Mon, 01 Mar 2021 09:01:54 +0000

swh-lister (0.9.1-1~swh1) unstable-swh; urgency=medium

  * New upstream release 0.9.1     - (tagged by Antoine R. Dumont
    (@ardumont) <ardumont@softwareheritage.org> on 2021-02-08 14:09:27
    +0100)
  * Upstream changes:     - v0.9.1     - debian: Update archive mirror
    URL templates to process

 -- Software Heritage autobuilder (on jenkins-debian1) <jenkins@jenkins-debian1.internal.softwareheritage.org>  Mon, 08 Feb 2021 13:12:05 +0000

swh-lister (0.9.0-1~swh1) unstable-swh; urgency=medium

  * New upstream release 0.9.0     - (tagged by Antoine R. Dumont
    (@ardumont) <ardumont@softwareheritage.org> on 2021-02-08 08:50:07
    +0100)
  * Upstream changes:     - v0.9.0     - docs: Update listers execution
    instructions     - cran: Prevent multiple listing of an origin     -
    cran: Add support for parsing date with milliseconds     - pypi: Use
    BeautifulSoup for parsing HTML instead of xmltodict

 -- Software Heritage autobuilder (on jenkins-debian1) <jenkins@jenkins-debian1.internal.softwareheritage.org>  Mon, 08 Feb 2021 07:52:57 +0000

swh-lister (0.8.0-1~swh1) unstable-swh; urgency=medium

  * New upstream release 0.8.0     - (tagged by Antoine R. Dumont
    (@ardumont) <ardumont@softwareheritage.org> on 2021-02-03 11:12:52
    +0100)
  * Upstream changes:     - v0.8.0     - packagist: Reimplement lister
    using new Lister API     - gnu: Remove dependency on pytz     -
    Remove no longer used models field in dict returned by register     -
    Remove no longer used legacy Lister API and update CLI options

 -- Software Heritage autobuilder (on jenkins-debian1) <jenkins@jenkins-debian1.internal.softwareheritage.org>  Wed, 03 Feb 2021 10:15:54 +0000

swh-lister (0.7.1-1~swh1) unstable-swh; urgency=medium

  * New upstream release 0.7.1     - (tagged by Vincent SELLIER
    <vincent.sellier@softwareheritage.org> on 2021-02-01 17:52:33 +0100)
  * Upstream changes:     - v0.7.1     - * cgit: remove the repository
    urls's trailing /

 -- Software Heritage autobuilder (on jenkins-debian1) <jenkins@jenkins-debian1.internal.softwareheritage.org>  Mon, 01 Feb 2021 16:56:35 +0000

swh-lister (0.7.0-1~swh1) unstable-swh; urgency=medium

  * New upstream release 0.7.0     - (tagged by Antoine R. Dumont
    (@ardumont) <ardumont@softwareheritage.org> on 2021-02-01 09:31:30
    +0100)
  * Upstream changes:     - v0.7.0     - pattern: Bump packet split to
    chunk of 1000 records     - cgit: Compute origin urls out of a base
    git url when provided.     - gnu: Reimplement lister using new
    Lister API

 -- Software Heritage autobuilder (on jenkins-debian1) <jenkins@jenkins-debian1.internal.softwareheritage.org>  Mon, 01 Feb 2021 08:35:14 +0000

swh-lister (0.6.1-1~swh1) unstable-swh; urgency=medium

  * New upstream release 0.6.1     - (tagged by Antoine R. Dumont
    (@ardumont) <ardumont@softwareheritage.org> on 2021-01-29 09:07:21
    +0100)
  * Upstream changes:     - v0.6.1     - launchpad: Remove call to
    dataclasses.asdict on lister state     - launchpad: Prevent error
    due to origin listed twice     - Make debian lister constructors
    compatible with credentials     - launchpad/tasks: Fix ping task
    function name     - pattern: Make lister flush regularly origins to
    scheduler

 -- Software Heritage autobuilder (on jenkins-debian1) <jenkins@jenkins-debian1.internal.softwareheritage.org>  Fri, 29 Jan 2021 08:11:13 +0000

swh-lister (0.6.0-1~swh1) unstable-swh; urgency=medium

  * New upstream release 0.6.0     - (tagged by Antoine R. Dumont
    (@ardumont) <ardumont@softwareheritage.org> on 2021-01-28 15:48:32
    +0100)
  * Upstream changes:     - v0.6.0     - launchpad: Reimplement lister
    using new Lister API     - Make stateless lister constructors
    compatible with credentials

 -- Software Heritage autobuilder (on jenkins-debian1) <jenkins@jenkins-debian1.internal.softwareheritage.org>  Thu, 28 Jan 2021 14:52:49 +0000

swh-lister (0.5.4-1~swh1) unstable-swh; urgency=medium

  * New upstream release 0.5.4     - (tagged by Antoine R. Dumont
    (@ardumont) <ardumont@softwareheritage.org> on 2021-01-28 11:23:29
    +0100)
  * Upstream changes:     - v0.5.4     - gitlab: Deal with missing or
    trailing / in url input     - tox.ini: Work around build failure due
    to upstream release

 -- Software Heritage autobuilder (on jenkins-debian1) <jenkins@jenkins-debian1.internal.softwareheritage.org>  Thu, 28 Jan 2021 10:27:59 +0000

swh-lister (0.5.2-1~swh1) unstable-swh; urgency=medium

  * New upstream release 0.5.2     - (tagged by Antoine R. Dumont
    (@ardumont) <ardumont@softwareheritage.org> on 2021-01-27 17:19:10
    +0100)
  * Upstream changes:     - v0.5.2     - test_cli: Drop launchpad lister
    from the test_get_lister

 -- Software Heritage autobuilder (on jenkins-debian1) <jenkins@jenkins-debian1.internal.softwareheritage.org>  Wed, 27 Jan 2021 16:25:31 +0000

swh-lister (0.5.1-1~swh1) unstable-swh; urgency=medium

  * New upstream release 0.5.1     - (tagged by Antoine R. Dumont
    (@ardumont) <ardumont@softwareheritage.org> on 2021-01-27 16:39:20
    +0100)
  * Upstream changes:     - v0.5.1     - launchpad: Actually mock the
    anonymous login to launchpad     - Drop no longer
    swh.lister.core.{indexing,page_by_page}_lister     - tests: Drop
    unneeded reset instruction     - cgit: Don't stop the listing when a
    repository page is not available

 -- Software Heritage autobuilder (on jenkins-debian1) <jenkins@jenkins-debian1.internal.softwareheritage.org>  Wed, 27 Jan 2021 15:47:39 +0000

swh-lister (0.5.0-1~swh1) unstable-swh; urgency=medium

  * New upstream release 0.5.0     - (tagged by Antoine R. Dumont
    (@ardumont) <ardumont@softwareheritage.org> on 2021-01-27 14:33:24
    +0100)
  * Upstream changes:     - v0.5.0     - cgit: Add support for
    last_update information during listing     - Port Debian lister to
    new lister api     - gitlab: Implement keyset-based pagination
    listing     - cran: Retrieve last update date for each listed
    package     - Port CRAN lister to new lister api     - gitlab: Add
    support for last_update information during listing     - Port Gitea
    lister to new lister api     - Port cgit lister to the new lister
    api     - bitbucket: Pick random credentials in configuration and
    improve logging     - Port Gitlab lister to the new lister api     -
    Port Npm lister to new lister api     - Port PyPI lister to new
    lister api     - Port Bitbucket lister to new lister api     - Port
    Phabricator lister to new lister api     - Port GitHub lister to new
    lister api     - Introduce a simpler base pattern for lister
    implementations

 -- Software Heritage autobuilder (on jenkins-debian1) <jenkins@jenkins-debian1.internal.softwareheritage.org>  Wed, 27 Jan 2021 13:40:34 +0000

swh-lister (0.4.0-1~swh1) unstable-swh; urgency=medium

  * New upstream release 0.4.0     - (tagged by Antoine R. Dumont
    (@ardumont) <ardumont@softwareheritage.org> on 2020-11-23 15:47:05
    +0100)
  * Upstream changes:     - v0.4.0     - requirements: Rework
    dependencies     - tests: Reduce db initialization fixtures to a
    minimum     - Create listing task with a default of 3 if unspecified
    - lister.pytest_plugin: Simplify fixture setup     - tests: Clarify
    listers test configuration

 -- Software Heritage autobuilder (on jenkins-debian1) <jenkins@jenkins-debian1.internal.softwareheritage.org>  Mon, 23 Nov 2020 14:52:03 +0000

swh-lister (0.3.0-1~swh1) unstable-swh; urgency=medium

  * New upstream release 0.3.0     - (tagged by Antoine R. Dumont
    (@ardumont) <ardumont@softwareheritage.org> on 2020-10-19 09:50:43
    +0200)
  * Upstream changes:     - v0.3.0     - lister.config: Adapt scheduler
    configuration structure     - drop mock_get_scheduler which creates
    indirection for no good reason

 -- Software Heritage autobuilder (on jenkins-debian1) <jenkins@jenkins-debian1.internal.softwareheritage.org>  Mon, 19 Oct 2020 07:56:17 +0000

swh-lister (0.2.1-1~swh1) unstable-swh; urgency=medium

  * New upstream release 0.2.1     - (tagged by Antoine R. Dumont
    (@ardumont) <ardumont@softwareheritage.org> on 2020-10-07 14:02:42
    +0200)
  * Upstream changes:     - v0.2.1     - lister_base: Drop leftover
    mixin SWHConfig which is no longer used

 -- Software Heritage autobuilder (on jenkins-debian1) <jenkins@jenkins-debian1.internal.softwareheritage.org>  Wed, 07 Oct 2020 12:07:43 +0000

swh-lister (0.2.0-1~swh1) unstable-swh; urgency=medium

  * New upstream release 0.2.0     - (tagged by Antoine R. Dumont
    (@ardumont) <ardumont@softwareheritage.org> on 2020-10-06 09:33:33
    +0200)
  * Upstream changes:     - v0.2.0     - lister*: Migrate away from
    SWHConfig mixin     - tox.ini: pin black to the pre-commit version
    (19.10b0) to avoid flip-flops     - Run isort after the CLI import
    changes

 -- Software Heritage autobuilder (on jenkins-debian1) <jenkins@jenkins-debian1.internal.softwareheritage.org>  Tue, 06 Oct 2020 07:36:07 +0000

swh-lister (0.1.5-1~swh1) unstable-swh; urgency=medium

  * New upstream release 0.1.5     - (tagged by David Douard
    <david.douard@sdfa3.org> on 2020-09-25 11:51:57 +0200)
  * Upstream changes:     - v0.1.5

 -- Software Heritage autobuilder (on jenkins-debian1) <jenkins@jenkins-debian1.internal.softwareheritage.org>  Fri, 25 Sep 2020 09:55:44 +0000

swh-lister (0.1.4-1~swh1) unstable-swh; urgency=medium

  * New upstream release 0.1.4     - (tagged by Antoine R. Dumont
    (@ardumont) <ardumont@softwareheritage.org> on 2020-09-10 11:32:46
    +0200)
  * Upstream changes:     - v0.1.4     - gitea.lister: Fix uid to be
    unique across instance     - utils.split_range: Split into not
    overlapping ranges     - gitea.tasks: Fix parameter name from 'sort'
    to 'order'

 -- Software Heritage autobuilder (on jenkins-debian1) <jenkins@jenkins-debian1.internal.softwareheritage.org>  Thu, 10 Sep 2020 09:35:53 +0000

swh-lister (0.1.3-1~swh1) unstable-swh; urgency=medium

  * New upstream release 0.1.3     - (tagged by Vincent SELLIER
    <vincent.sellier@softwareheritage.org> on 2020-09-08 14:48:08 +0200)
  * Upstream changes:     - v0.1.3     - Launchpad: rename task name to
    match conventions     - tests: Separate lister instantiations

 -- Software Heritage autobuilder (on jenkins-debian1) <jenkins@jenkins-debian1.internal.softwareheritage.org>  Tue, 08 Sep 2020 12:53:22 +0000

swh-lister (0.1.2-1~swh1) unstable-swh; urgency=medium

  * New upstream release 0.1.2     - (tagged by Antoine R. Dumont
    (@ardumont) <ardumont@softwareheritage.org> on 2020-09-02 13:07:30
    +0200)
  * Upstream changes:     - v0.1.2     - pytest_plugin: Instantiate only
    lister with no particular setup     - pytest: Define plugin and
    declare it in the root conftest

 -- Software Heritage autobuilder (on jenkins-debian1) <jenkins@jenkins-debian1.internal.softwareheritage.org>  Wed, 02 Sep 2020 11:10:14 +0000

swh-lister (0.1.1-1~swh1) unstable-swh; urgency=medium

  * New upstream release 0.1.1     - (tagged by Antoine R. Dumont
    (@ardumont) <ardumont@softwareheritage.org> on 2020-09-01 16:08:48
    +0200)
  * Upstream changes:     - v0.1.1     - test_cli: Exclude launchpad
    lister from the check

 -- Software Heritage autobuilder (on jenkins-debian1) <jenkins@jenkins-debian1.internal.softwareheritage.org>  Tue, 01 Sep 2020 14:11:46 +0000

swh-lister (0.1.0-1~swh2) unstable-swh; urgency=medium

  * Update dependencies

 -- Antoine R. Dumont (@ardumont) <ardumont@softwareheritage.org>  Wed, 26 Aug 2020 16:05:03 +0000

swh-lister (0.1.0-1~swh1) unstable-swh; urgency=medium

  [ Nicolas Dandrimont ]
  * Use setuptools-scm instead of vcversioner

  [ Software Heritage autobuilder (on jenkins-debian1) ]
  * New upstream release 0.1.0     - (tagged by David Douard
    <david.douard@sdfa3.org> on 2020-08-25 18:33:55 +0200)
  * Upstream changes:     - v0.1.0

 -- Software Heritage autobuilder (on jenkins-debian1) <jenkins@jenkins-debian1.internal.softwareheritage.org>  Tue, 25 Aug 2020 16:39:28 +0000

swh-lister (0.0.50-1~swh1) unstable-swh; urgency=medium

  * New upstream release 0.0.50     - (tagged by Antoine R. Dumont
    (@ardumont) <antoine.romain.dumont@gmail.com> on 2020-01-20 10:44:57
    +0100)
  * Upstream changes:     - v0.0.50     - github.lister: Filter out
    partial repositories which break listing     - docs: Fix sphinx
    warnings     - core.lister_base: Improve slightly docs and types

 -- Software Heritage autobuilder (on jenkins-debian1) <jenkins@jenkins-debian1.internal.softwareheritage.org>  Mon, 20 Jan 2020 09:51:23 +0000

swh-lister (0.0.49-1~swh1) unstable-swh; urgency=medium

  * New upstream release 0.0.49     - (tagged by Antoine R. Dumont
    (@ardumont) <antoine.romain.dumont@gmail.com> on 2020-01-17 14:20:35
    +0100)
  * Upstream changes:     - v0.0.49     - github.lister: Use Retry-After
    header when rate limit reached

 -- Software Heritage autobuilder (on jenkins-debian1) <jenkins@jenkins-debian1.internal.softwareheritage.org>  Fri, 17 Jan 2020 13:27:56 +0000

swh-lister (0.0.48-1~swh1) unstable-swh; urgency=medium

  * New upstream release 0.0.48     - (tagged by Antoine R. Dumont
    (@ardumont) <antoine.romain.dumont@gmail.com> on 2020-01-16 13:56:12
    +0100)
  * Upstream changes:     - v0.0.48     - cran.lister: Use cran's
    canonical url for origin url     - cran.lister: Version uid so we
    can list new package versions     - cran.lister: Adapt docstring
    sample accordingly

 -- Software Heritage autobuilder (on jenkins-debian1) <jenkins@jenkins-debian1.internal.softwareheritage.org>  Thu, 16 Jan 2020 13:03:54 +0000

swh-lister (0.0.47-1~swh1) unstable-swh; urgency=medium

  * New upstream release 0.0.47     - (tagged by Antoine R. Dumont
    (@ardumont) <antoine.romain.dumont@gmail.com> on 2020-01-09 10:26:18
    +0100)
  * Upstream changes:     - v0.0.47     - cran.lister: Align loading
    tasks' with loader's expectation

 -- Software Heritage autobuilder (on jenkins-debian1) <jenkins@jenkins-debian1.internal.softwareheritage.org>  Thu, 09 Jan 2020 09:34:26 +0000

swh-lister (0.0.46-1~swh1) unstable-swh; urgency=medium

  * New upstream release 0.0.46     - (tagged by Antoine R. Dumont
    (@ardumont) <antoine.romain.dumont@gmail.com> on 2019-12-19 14:09:45
    +0100)
  * Upstream changes:     - v0.0.46     - lister.debian: Make debian
    init step idempotent and up-to-date     - lister_base: Split into
    chunks the tasks prior to creation

 -- Software Heritage autobuilder (on jenkins-debian1) <jenkins@jenkins-debian1.internal.softwareheritage.org>  Thu, 19 Dec 2019 13:16:45 +0000

swh-lister (0.0.45-1~swh1) unstable-swh; urgency=medium

  * New upstream release 0.0.45     - (tagged by Antoine R. Dumont
    (@ardumont) <antoine.romain.dumont@gmail.com> on 2019-12-10 11:27:17
    +0100)
  * Upstream changes:     - v0.0.45     - core: Align listers' task
    output (hg/git tasks) with expected format     - npm: Align lister's
    loader output tasks with expected format     - lister/tasks:
    Standardize return statements

 -- Software Heritage autobuilder (on jenkins-debian1) <jenkins@jenkins-debian1.internal.softwareheritage.org>  Tue, 10 Dec 2019 10:32:45 +0000

swh-lister (0.0.44-1~swh1) unstable-swh; urgency=medium

  * New upstream release 0.0.44     - (tagged by Nicolas Dandrimont
    <nicolas@dandrimont.eu> on 2019-11-22 16:15:54 +0100)
  * Upstream changes:     - Release swh.lister v0.0.44     - Define
    proper User Agents everywhere

 -- Software Heritage autobuilder (on jenkins-debian1) <jenkins@jenkins-debian1.internal.softwareheritage.org>  Fri, 22 Nov 2019 15:31:33 +0000

swh-lister (0.0.43-1~swh1) unstable-swh; urgency=medium

  * New upstream release 0.0.43     - (tagged by Antoine R. Dumont
    (@ardumont) <antoine.romain.dumont@gmail.com> on 2019-11-21 18:46:35
    +0100)
  * Upstream changes:     - v0.0.43     - lister.pypi: Align lister with
    pypi package loader     - lister.npm: Align lister with npm package
    loader     - lister.tests: Avoid duplication setup step     - Fix
    typos (and trailing ws) reported by codespell     - Add a pre-commit
    config file

 -- Software Heritage autobuilder (on jenkins-debian1) <jenkins@jenkins-debian1.internal.softwareheritage.org>  Thu, 21 Nov 2019 17:56:34 +0000

swh-lister (0.0.42-1~swh1) unstable-swh; urgency=medium

  * New upstream release 0.0.42     - (tagged by Antoine R. Dumont
    (@ardumont) <antoine.romain.dumont@gmail.com> on 2019-11-21 13:52:16
    +0100)
  * Upstream changes:     - v0.0.42     - cran/gnu: Rename task_type to
    load-archive-files     - lister.tests: Add missing task_type for
    package listers     - Migrate tox.ini to extras = xxx instead of
    deps = .[testing]     - Merge tox environments     - Include all
    requirements in MANIFEST.in     - lister.cli: Remove task type
    register cli

 -- Software Heritage autobuilder (on jenkins-debian1) <jenkins@jenkins-debian1.internal.softwareheritage.org>  Thu, 21 Nov 2019 13:00:29 +0000

swh-lister (0.0.41-1~swh1) unstable-swh; urgency=medium

  * New upstream release 0.0.41     - (tagged by Antoine R. Dumont
    (@ardumont) <antoine.romain.dumont@gmail.com> on 2019-11-15 12:02:13
    +0100)
  * Upstream changes:     - v0.0.41     - simple_lister: Flush to db
    more frequently     - gnu.lister: Use url as primary key     -
    gnu.lister.tests: Add missing assertion     - gnu.lister: Add
    missing retries_left parameter     - debian.models: Migrate tests
    from storage to debian lister model

 -- Software Heritage autobuilder (on jenkins-debian1) <jenkins@jenkins-debian1.internal.softwareheritage.org>  Fri, 15 Nov 2019 11:06:35 +0000

swh-lister (0.0.40-1~swh1) unstable-swh; urgency=medium

  * New upstream release 0.0.40     - (tagged by Nicolas Dandrimont
    <nicolas@dandrimont.eu> on 2019-11-13 13:54:38 +0100)
  * Upstream changes:     - Release swh.lister 0.0.40     - Fix bogus
    NotImplementedError on Area.index_uris

 -- Software Heritage autobuilder (on jenkins-debian1) <jenkins@jenkins-debian1.internal.softwareheritage.org>  Wed, 13 Nov 2019 13:02:08 +0000

swh-lister (0.0.39-1~swh1) unstable-swh; urgency=medium

  * New upstream release 0.0.39     - (tagged by Nicolas Dandrimont
    <nicolas@dandrimont.eu> on 2019-11-13 13:23:31 +0100)
  * Upstream changes:     - Release swh.lister 0.0.39     - Properly
    register all tasks     - Fix up db_partition_indices to avoid
    expensive scans

 -- Software Heritage autobuilder (on jenkins-debian1) <jenkins@jenkins-debian1.internal.softwareheritage.org>  Wed, 13 Nov 2019 12:28:33 +0000

swh-lister (0.0.38-1~swh1) unstable-swh; urgency=medium

  * New upstream release 0.0.38     - (tagged by Antoine R. Dumont
    (@ardumont) <antoine.romain.dumont@gmail.com> on 2019-11-06 15:55:46
    +0100)
  * Upstream changes:     - v0.0.38     - Remove swh.storage.schemata
    remnants

 -- Software Heritage autobuilder (on jenkins-debian1) <jenkins@jenkins-debian1.internal.softwareheritage.org>  Wed, 06 Nov 2019 15:00:16 +0000

swh-lister (0.0.37-1~swh1) unstable-swh; urgency=medium

  * New upstream release 0.0.37     - (tagged by Antoine R. Dumont
    (@ardumont) <antoine.romain.dumont@gmail.com> on 2019-11-06 15:06:51
    +0100)
  * Upstream changes:     - v0.0.37     - Update swh-core dependency

 -- Software Heritage autobuilder (on jenkins-debian1) <jenkins@jenkins-debian1.internal.softwareheritage.org>  Wed, 06 Nov 2019 14:18:31 +0000

swh-lister (0.0.36-1~swh1) unstable-swh; urgency=medium

  * New upstream release 0.0.36     - (tagged by Antoine R. Dumont
    (@ardumont) <antoine.romain.dumont@gmail.com> on 2019-11-06 11:33:33
    +0100)
  * Upstream changes:     - v0.0.36     - lister.*.tests: Add at least
    one integration test     - gnu.lister: Move gnu listers specifity
    within the lister's scope     - debian/lister: Use url parameter
    name instead of origin     - debian/model: Install lister model
    within the lister repository     - lister.*.tasks: Stop binding
    tasks to a specific instance of the     - celery app     -
    cran.lister: Refactor and fix cran lister     - github/lister:
    Prevent erroneous scheduler tasks disabling     -
    phabricator/lister: Fix lister     - setup.py: Kill deprecated swh-
    lister command     - Bootstrap typing annotations

 -- Software Heritage autobuilder (on jenkins-debian1) <jenkins@jenkins-debian1.internal.softwareheritage.org>  Wed, 06 Nov 2019 10:55:41 +0000

swh-lister (0.0.35-1~swh4) unstable-swh; urgency=medium

  * Fix runtime dependencies

 -- Antoine R. Dumont (@ardumont) <ardumont@softwareheritage.org>  Wed, 11 Sep 2019 10:58:01 +0200

swh-lister (0.0.35-1~swh3) unstable-swh; urgency=medium

  * Bump dh-python to >= 3 for pybuild.testfiles.

 -- Nicolas Dandrimont <olasd@debian.org>  Tue, 10 Sep 2019 14:58:11 +0200

swh-lister (0.0.35-1~swh2) unstable-swh; urgency=medium

  * Add egg-info to pybuild.testfiles. Close T1995.

 -- Nicolas Dandrimont <olasd@debian.org>  Tue, 10 Sep 2019 14:36:22 +0200

swh-lister (0.0.35-1~swh1) unstable-swh; urgency=medium

  * New upstream release 0.0.35     - (tagged by Antoine R. Dumont
    (@ardumont) <antoine.romain.dumont@gmail.com> on 2019-09-09 12:14:42
    +0200)
  * Upstream changes:     - v0.0.35     - Fix debian package

 -- Software Heritage autobuilder (on jenkins-debian1) <jenkins@jenkins-debian1.internal.softwareheritage.org>  Mon, 09 Sep 2019 10:19:02 +0000

swh-lister (0.0.34-1~swh1) unstable-swh; urgency=medium

  * New upstream release 0.0.34     - (tagged by Antoine R. Dumont
    (@ardumont) <antoine.romain.dumont@gmail.com> on 2019-09-06 14:03:39
    +0200)
  * Upstream changes:     - v0.0.34     - listers: Implement listers as
    plugins     - cgit: rewrite the CGit lister (and add more tests)
    - listers: simplify and unify constructor use     - phabricator:
    randomly select the API token in the provided list     - docs: Fix
    toc

 -- Software Heritage autobuilder (on jenkins-debian1) <jenkins@jenkins-debian1.internal.softwareheritage.org>  Fri, 06 Sep 2019 12:09:13 +0000

swh-lister (0.0.33-1~swh1) unstable-swh; urgency=medium

  * New upstream release 0.0.33     - (tagged by Antoine R. Dumont
    (@ardumont) <antoine.romain.dumont@gmail.com> on 2019-08-29 10:23:20
    +0200)
  * Upstream changes:     - v0.0.33     - lister.cli: Allow to list
    forges with policy and priority     - listers: Add New packagist
    lister     - listers: Allow to override policy and priority for
    scheduled tasks     - tests: Add tests to cli, pypi and improve
    lister core's     - docs: Add code of conduct document

 -- Software Heritage autobuilder (on jenkins-debian1) <jenkins@jenkins-debian1.internal.softwareheritage.org>  Thu, 29 Aug 2019 08:28:23 +0000

swh-lister (0.0.32-1~swh1) unstable-swh; urgency=medium

  * New upstream release 0.0.32     - (tagged by Antoine R. Dumont
    (@ardumont) <antoine.romain.dumont@gmail.com> on 2019-06-28 18:21:50
    +0200)
  * Upstream changes:     - v0.0.32     - Clean up dead code     - Add
    missing *.html sample for tests to run in packaging

 -- Software Heritage autobuilder (on jenkins-debian1) <jenkins@jenkins-debian1.internal.softwareheritage.org>  Fri, 28 Jun 2019 16:42:05 +0000

swh-lister (0.0.31-1~swh1) unstable-swh; urgency=medium

  * New upstream release 0.0.31     - (tagged by Antoine R. Dumont
    (@ardumont) <antoine.romain.dumont@gmail.com> on 2019-06-28 17:57:48
    +0200)
  * Upstream changes:     - v0.0.31     - Add cgit instance lister     -
    Add back description in cran lister     - Update contributors

 -- Software Heritage autobuilder (on jenkins-debian1) <jenkins@jenkins-debian1.internal.softwareheritage.org>  Fri, 28 Jun 2019 16:06:25 +0000

swh-lister (0.0.30-1~swh1) unstable-swh; urgency=medium

  * New upstream release 0.0.30     - (tagged by Antoine R. Dumont
    (@ardumont) <antoine.romain.dumont@gmail.com> on 2019-06-26 14:52:13
    +0200)
  * Upstream changes:     - v0.0.30     - Drop last description mentions
    for gitlab and cran listers.

 -- Software Heritage autobuilder (on jenkins-debian1) <jenkins@jenkins-debian1.internal.softwareheritage.org>  Wed, 26 Jun 2019 13:02:11 +0000

swh-lister (0.0.29-1~swh1) unstable-swh; urgency=medium

  * New upstream release 0.0.29     - (tagged by Antoine R. Dumont
    (@ardumont) <antoine.romain.dumont@gmail.com> on 2019-06-26 12:37:14
    +0200)
  * Upstream changes:     - v0.0.29     - lister: Fix bitbucket lister

 -- Software Heritage autobuilder (on jenkins-debian1) <jenkins@jenkins-debian1.internal.softwareheritage.org>  Wed, 26 Jun 2019 10:47:20 +0000

swh-lister (0.0.28-1~swh1) unstable-swh; urgency=medium

  * New upstream release 0.0.28     - (tagged by Antoine R. Dumont
    (@ardumont) <antoine.romain.dumont@gmail.com> on 2019-06-20 12:00:09
    +0200)
  * Upstream changes:     - v0.0.28     - listers: Remove unused columns
    `origin_id` / `description`     - gnu-lister: Use origin-type as
    'tar' (and not 'gnu')     - phabricator: Remove unused code

 -- Software Heritage autobuilder (on jenkins-debian1) <jenkins@jenkins-debian1.internal.softwareheritage.org>  Thu, 20 Jun 2019 10:07:48 +0000

swh-lister (0.0.27-1~swh1) unstable-swh; urgency=medium

  * New upstream release 0.0.27     - (tagged by Antoine R. Dumont
    (@ardumont) <antoine.romain.dumont@gmail.com> on 2019-06-18 10:27:09
    +0200)
  * Upstream changes:     - v0.0.27     - Unify lister tablenames to use
    consistently singular     - Add missing instance field to
    phabricator repository model

 -- Software Heritage autobuilder (on jenkins-debian1) <jenkins@jenkins-debian1.internal.softwareheritage.org>  Tue, 18 Jun 2019 08:44:38 +0000

swh-lister (0.0.26-1~swh1) unstable-swh; urgency=medium

  * New upstream release 0.0.26     - (tagged by Antoine R. Dumont
    (@ardumont) <antoine.romain.dumont@gmail.com> on 2019-06-17 17:53:33
    +0200)
  * Upstream changes:     - v0.0.26     - phabricator.lister: Use
    credentials setup from configuration file     - gitlab.lister:
    Remove request_params method override

 -- Software Heritage autobuilder (on jenkins-debian1) <jenkins@jenkins-debian1.internal.softwareheritage.org>  Mon, 17 Jun 2019 16:05:05 +0000

swh-lister (0.0.25-1~swh1) unstable-swh; urgency=medium

  * New upstream release 0.0.25     - (tagged by Antoine R. Dumont
    (@ardumont) <antoine.romain.dumont@gmail.com> on 2019-06-13 15:54:42
    +0200)
  * Upstream changes:     - v0.0.25     - Add new cran lister     -
    listers: Stop creating origins when scheduling new tasks

 -- Software Heritage autobuilder (on jenkins-debian1) <jenkins@jenkins-debian1.internal.softwareheritage.org>  Thu, 13 Jun 2019 13:59:30 +0000

swh-lister (0.0.24-1~swh1) unstable-swh; urgency=medium

  * New upstream release 0.0.24     - (tagged by Antoine R. Dumont
    (@ardumont) <antoine.romain.dumont@gmail.com> on 2019-06-12 12:02:54
    +0200)
  * Upstream changes:     - v0.0.24     - swh.lister.gnu: Add new gnu
    lister

 -- Software Heritage autobuilder (on jenkins-debian1) <jenkins@jenkins-debian1.internal.softwareheritage.org>  Wed, 12 Jun 2019 10:10:56 +0000

swh-lister (0.0.23-1~swh1) unstable-swh; urgency=medium

  * New upstream release 0.0.23     - (tagged by Antoine R. Dumont
    (@ardumont) <antoine.romain.dumont@gmail.com> on 2019-05-29 14:04:22
    +0200)
  * Upstream changes:     - v0.0.23     - lister: Unify credentials
    structure between listers

 -- Software Heritage autobuilder (on jenkins-debian1) <jenkins@jenkins-debian1.internal.softwareheritage.org>  Wed, 29 May 2019 12:10:51 +0000

swh-lister (0.0.22-1~swh1) unstable-swh; urgency=medium

  * New upstream release 0.0.22     - (tagged by Antoine Lambert
    <antoine.lambert@inria.fr> on 2019-05-23 10:59:39 +0200)
  * Upstream changes:     - version 0.0.22

 -- Software Heritage autobuilder (on jenkins-debian1) <jenkins@jenkins-debian1.internal.softwareheritage.org>  Thu, 23 May 2019 09:05:34 +0000

swh-lister (0.0.21-1~swh1) unstable-swh; urgency=medium

  * New upstream release 0.0.21     - (tagged by Antoine Lambert
    <antoine.lambert@inria.fr> on 2019-04-11 11:00:55 +0200)
  * Upstream changes:     - version 0.0.21

 -- Software Heritage autobuilder (on jenkins-debian1) <jenkins@jenkins-debian1.internal.softwareheritage.org>  Thu, 11 Apr 2019 09:05:30 +0000

swh-lister (0.0.20-1~swh1) unstable-swh; urgency=medium

  * New upstream release 0.0.20     - (tagged by Antoine R. Dumont
    (@ardumont) <antoine.romain.dumont@gmail.com> on 2019-02-14 10:50:06
    +0100)
  * Upstream changes:     - v0.0.20     - d/*: debian packaging files
    migrated to separated branches     - lister.cli: Fix spelling typo

 -- Software Heritage autobuilder (on jenkins-debian1) <jenkins@jenkins-debian1.internal.softwareheritage.org>  Thu, 14 Feb 2019 09:59:29 +0000

swh-lister (0.0.19-1~swh1) unstable-swh; urgency=medium

  * New upstream release 0.0.19     - (tagged by David Douard
    <david.douard@sdfa3.org> on 2019-02-07 17:36:33 +0100)
  * Upstream changes:     - v0.0.19

 -- Software Heritage autobuilder (on jenkins-debian1) <jenkins@jenkins-debian1.internal.softwareheritage.org>  Thu, 07 Feb 2019 16:42:39 +0000

swh-lister (0.0.18-1~swh1) unstable-swh; urgency=medium

  * v0.0.18
  * docs: add title and brief module description
  * gitlab.lister: Break asap when problem exists during fetch info
  * gitlab.lister: Do not expect gitlab instances to have credentials
  * setup: prepare for pypi upload
  * gitlab/models.py: drop unused import

 -- Antoine R. Dumont (@ardumont) <antoine.romain.dumont@gmail.com>  Mon, 08 Oct 2018 15:54:12 +0200

swh-lister (0.0.17-1~swh1) unstable-swh; urgency=medium

  * v0.0.17
  * Change pypi project url to use the /project api

 -- Antoine R. Dumont (@ardumont) <antoine.romain.dumont@gmail.com>  Tue, 18 Sep 2018 11:35:25 +0200

swh-lister (0.0.16-1~swh1) unstable-swh; urgency=medium

  * v0.0.16
  * Normalize PyPI name

 -- Antoine R. Dumont (@ardumont) <antoine.romain.dumont@gmail.com>  Fri, 14 Sep 2018 13:25:56 +0200

swh-lister (0.0.15-1~swh1) unstable-swh; urgency=medium

  * v0.0.15
  * Add pypi lister

 -- Antoine R. Dumont (@ardumont) <antoine.romain.dumont@gmail.com>  Thu, 06 Sep 2018 17:09:25 +0200

swh-lister (0.0.14-1~swh1) unstable-swh; urgency=medium

  * v0.0.14
  * core.lister_base: Batch create origins (storage) & tasks (scheduler)
  * swh.lister.cli: Add debian lister to the list of supported listers
  * README.md: Update to demo the lister debian run

 -- Antoine R. Dumont (@ardumont) <antoine.romain.dumont@gmail.com>  Tue, 31 Jul 2018 15:46:12 +0200

swh-lister (0.0.13-1~swh1) unstable-swh; urgency=medium

  * v0.0.13
  * Fix missing use cases when unable to retrieve information from the
    api
  * server
  * gitlab/lister: Allow specifying the number of elements to
  * read (default is 20, same as the current gitlab api)

 -- Antoine R. Dumont (@ardumont) <antoine.romain.dumont@gmail.com>  Fri, 20 Jul 2018 13:46:04 +0200

swh-lister (0.0.12-1~swh1) unstable-swh; urgency=medium

  * v0.0.12
  * swh.lister.gitlab.tasks: Use gitlab as instance name for gitlab.com
  * README.md: Add gitlab to the lister implementations referenced
  * core/lister_base: Remove unused import

 -- Antoine R. Dumont (@ardumont) <antoine.romain.dumont@gmail.com>  Thu, 19 Jul 2018 11:29:14 +0200

swh-lister (0.0.11-1~swh1) unstable-swh; urgency=medium

  * v0.0.11
  * lister/gitlab: Add gitlab lister
  * docs: Update documentation to demonstrate how to run a lister
    locally
  * core/lister: Make the listers' scheduler configuration adaptable
  * debian/*: Fix debian packaging tests

 -- Antoine R. Dumont (@ardumont) <antoine.romain.dumont@gmail.com>  Wed, 18 Jul 2018 14:16:56 +0200

swh-lister (0.0.10-1~swh1) unstable-swh; urgency=medium

  * Release swh.lister v0.0.10
  * Add missing task_queue attribute for debian listing tasks
  * Make sure tests run during build
  * Clean up runtime dependencies

 -- Nicolas Dandrimont <nicolas@dandrimont.eu>  Mon, 30 Oct 2017 17:37:25 +0100

swh-lister (0.0.9-1~swh1) unstable-swh; urgency=medium

  * Release swh.lister v0.0.9
  * Add tasks for the Debian lister

 -- Nicolas Dandrimont <nicolas@dandrimont.eu>  Mon, 30 Oct 2017 14:20:58 +0100

swh-lister (0.0.8-1~swh1) unstable-swh; urgency=medium

  * Release swh.lister v0.0.8
  * Add versioned dependency on sqlalchemy

 -- Nicolas Dandrimont <nicolas@dandrimont.eu>  Fri, 13 Oct 2017 12:15:38 +0200

swh-lister (0.0.7-1~swh1) unstable-swh; urgency=medium

  * Release swh.lister version 0.0.7
  * Update packaging runes

 -- Nicolas Dandrimont <nicolas@dandrimont.eu>  Thu, 12 Oct 2017 18:07:52 +0200

swh-lister (0.0.6-1~swh1) unstable-swh; urgency=medium

  * Release swh.lister v0.0.6
  * Add new debian lister

 -- Nicolas Dandrimont <nicolas@dandrimont.eu>  Wed, 11 Oct 2017 17:59:47 +0200

swh-lister (0.0.5-1~swh1) unstable-swh; urgency=medium

  * Release swh.lister 0.0.5
  * Make the lister more generic
  * Add bitbucket lister
  * Update tasks to new swh.scheduler API

 -- Nicolas Dandrimont <nicolas@dandrimont.eu>  Mon, 12 Jun 2017 18:22:13 +0200

swh-lister (0.0.4-1~swh1) unstable-swh; urgency=medium

  * v0.0.4
  * Update storage configuration reading

 -- Antoine R. Dumont (@ardumont) <antoine.romain.dumont@gmail.com>  Thu, 15 Dec 2016 19:07:24 +0100

swh-lister (0.0.3-1~swh1) unstable-swh; urgency=medium

  * Release swh.lister.github v0.0.3
  * Generate swh.scheduler tasks and swh.storage origins on the fly
  * Use celery tasks to schedule own work

 -- Nicolas Dandrimont <nicolas@dandrimont.eu>  Thu, 20 Oct 2016 17:30:39 +0200

swh-lister (0.0.2-1~swh1) unstable-swh; urgency=medium

  * Release swh.lister.github 0.0.2
  * Move constants to a constants module to avoid circular imports

 -- Nicolas Dandrimont <nicolas@dandrimont.eu>  Thu, 17 Mar 2016 20:35:11 +0100

swh-lister (0.0.1-1~swh1) unstable-swh; urgency=medium

  * Initial release
  * Release swh.lister.github v0.0.1

 -- Nicolas Dandrimont <nicolas@dandrimont.eu>  Thu, 17 Mar 2016 19:01:20 +0100<|MERGE_RESOLUTION|>--- conflicted
+++ resolved
@@ -1,10 +1,3 @@
-<<<<<<< HEAD
-swh-lister (5.6.3-1~swh1~bpo10+1) buster-swh; urgency=medium
-
-  * Rebuild for buster-swh
-
- -- Software Heritage autobuilder (on jenkins-debian1) <jenkins@jenkins-debian1.internal.softwareheritage.org>  Thu, 08 Jun 2023 09:43:14 +0000
-=======
 swh-lister (5.7.0-1~swh1) unstable-swh; urgency=medium
 
   * New upstream release 5.7.0     - (tagged by Antoine Lambert
@@ -12,7 +5,6 @@
   * Upstream changes:     - version 5.7.0
 
  -- Software Heritage autobuilder (on jenkins-debian1) <jenkins@jenkins-debian1.internal.softwareheritage.org>  Fri, 23 Jun 2023 10:06:15 +0000
->>>>>>> 09a9de44
 
 swh-lister (5.6.3-1~swh1) unstable-swh; urgency=medium
 
