--- conflicted
+++ resolved
@@ -1,10 +1,3 @@
-<<<<<<< HEAD
-swh-lister (5.7.1-1~swh1~bpo10+1) buster-swh; urgency=medium
-
-  * Rebuild for buster-swh
-
- -- Software Heritage autobuilder (on jenkins-debian1) <jenkins@jenkins-debian1.internal.softwareheritage.org>  Fri, 23 Jun 2023 12:40:12 +0000
-=======
 swh-lister (5.7.2-1~swh1) unstable-swh; urgency=medium
 
   * New upstream release 5.7.2     - (tagged by Antoine R. Dumont
@@ -14,7 +7,6 @@
     repositories
 
  -- Software Heritage autobuilder (on jenkins-debian1) <jenkins@jenkins-debian1.internal.softwareheritage.org>  Wed, 28 Jun 2023 12:19:13 +0000
->>>>>>> c0ce4466
 
 swh-lister (5.7.1-1~swh1) unstable-swh; urgency=medium
 
