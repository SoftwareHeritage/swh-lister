<<<<<<< HEAD
swh-lister (1.8.0-1~swh1~bpo10+1) buster-swh; urgency=medium

  * Rebuild for buster-swh

 -- Software Heritage autobuilder (on jenkins-debian1) <jenkins@jenkins-debian1.internal.softwareheritage.org>  Fri, 17 Sep 2021 13:50:03 +0000
=======
swh-lister (1.9.0-1~swh1) unstable-swh; urgency=medium

  * New upstream release 1.9.0     - (tagged by Antoine R. Dumont
    (@ardumont) <ardumont@softwareheritage.org> on 2021-09-21 11:23:23
    +0200)
  * Upstream changes:     - v1.9.0     - gnu: Respect the pattern
    docstring about state initialization     - opam: Allow defining
    where to actually install the opam_root folder     - opam: Make the
    instance optional and derived from the url     - opam: Move the
    state initialization into the get_pages method

 -- Software Heritage autobuilder (on jenkins-debian1) <jenkins@jenkins-debian1.internal.softwareheritage.org>  Tue, 21 Sep 2021 09:29:04 +0000
>>>>>>> df0ac142

swh-lister (1.8.0-1~swh1) unstable-swh; urgency=medium

  * New upstream release 1.8.0     - (tagged by Antoine R. Dumont
    (@ardumont) <ardumont@softwareheritage.org> on 2021-09-17 15:44:00
    +0200)
  * Upstream changes:     - v1.8.0     - Allow gitlab lister's name to
    be overriden by task arguments

 -- Software Heritage autobuilder (on jenkins-debian1) <jenkins@jenkins-debian1.internal.softwareheritage.org>  Fri, 17 Sep 2021 13:47:58 +0000

swh-lister (1.7.0-1~swh1) unstable-swh; urgency=medium

  * New upstream release 1.7.0     - (tagged by Antoine R. Dumont
    (@ardumont) <ardumont@softwareheritage.org> on 2021-09-17 13:37:22
    +0200)
  * Upstream changes:     - v1.7.0     - gitlab: Allow ingestion of
    hg_git origins as hg ones (some instance can list tose e.g     -
    foss.heptapod.net)

 -- Software Heritage autobuilder (on jenkins-debian1) <jenkins@jenkins-debian1.internal.softwareheritage.org>  Fri, 17 Sep 2021 11:41:52 +0000

swh-lister (1.6.0-1~swh1) unstable-swh; urgency=medium

  * New upstream release 1.6.0     - (tagged by Antoine R. Dumont
    (@ardumont) <ardumont@softwareheritage.org> on 2021-09-17 10:50:28
    +0200)
  * Upstream changes:     - v1.6.0     - gitlab: Allow listing of
    instances providing multiple vcs_type

 -- Software Heritage autobuilder (on jenkins-debian1) <jenkins@jenkins-debian1.internal.softwareheritage.org>  Fri, 17 Sep 2021 08:55:14 +0000

swh-lister (1.5.0-1~swh1) unstable-swh; urgency=medium

  * New upstream release 1.5.0     - (tagged by Antoine R. Dumont
    (@ardumont) <ardumont@softwareheritage.org> on 2021-07-23 16:28:50
    +0200)
  * Upstream changes:     - v1.5.0     - gitlab: Handle HTTP status code
    500 when listing projects     - gitlab: Update requests query
    parameters     - gitlab: Adapt requests retry policy to consider
    HTTP 50x status codes     - opam: Directly use the --root flag
    instead of using an env variable     - pattern: Use URL network
    location as instance name when not provided

 -- Software Heritage autobuilder (on jenkins-debian1) <jenkins@jenkins-debian1.internal.softwareheritage.org>  Fri, 23 Jul 2021 14:32:51 +0000

swh-lister (1.4.0-1~swh2) unstable-swh; urgency=medium

  * Bump new release

 -- Antoine R. Dumont (@ardumont) <ardumont@softwareheritage.org>  Fri, 09 Jul 2021 13:17:00 +0200

swh-lister (1.4.0-1~swh1) unstable-swh; urgency=medium

  * New upstream release 1.4.0     - (tagged by Antoine R. Dumont
    (@ardumont) <ardumont@softwareheritage.org> on 2021-07-09 13:01:04
    +0200)
  * Upstream changes:     - v1.4.0     - New Tuleap lister     - New
    Opam lister     - Make PyPI lister incremental     - Make PyPI
    lister complete the information on origins

 -- Software Heritage autobuilder (on jenkins-debian1) <jenkins@jenkins-debian1.internal.softwareheritage.org>  Fri, 09 Jul 2021 11:06:37 +0000

swh-lister (1.3.6-1~swh1) unstable-swh; urgency=medium

  * New upstream release 1.3.6     - (tagged by Antoine R. Dumont
    (@ardumont) <ardumont@softwareheritage.org> on 2021-06-04 11:59:24
    +0200)
  * Upstream changes:     - v1.3.6     - sourceforge: use http:// for
    Mercurial (as workaround)

 -- Software Heritage autobuilder (on jenkins-debian1) <jenkins@jenkins-debian1.internal.softwareheritage.org>  Fri, 04 Jun 2021 10:03:14 +0000

swh-lister (1.3.5-1~swh1) unstable-swh; urgency=medium

  * New upstream release 1.3.5     - (tagged by Antoine R. Dumont
    (@ardumont) <ardumont@softwareheritage.org> on 2021-06-03 10:22:17
    +0200)
  * Upstream changes:     - v1.3.5     - sourceforge: set the protocol
    for origin urls

 -- Software Heritage autobuilder (on jenkins-debian1) <jenkins@jenkins-debian1.internal.softwareheritage.org>  Thu, 03 Jun 2021 08:26:13 +0000

swh-lister (1.3.4-1~swh1) unstable-swh; urgency=medium

  * New upstream release 1.3.4     - (tagged by Antoine R. Dumont
    (@ardumont) <ardumont@softwareheritage.org> on 2021-05-31 16:54:37
    +0200)
  * Upstream changes:     - v1.3.4     - Disable the sourceforge lister
    origins (so they can be listed)

 -- Software Heritage autobuilder (on jenkins-debian1) <jenkins@jenkins-debian1.internal.softwareheritage.org>  Mon, 31 May 2021 15:08:17 +0000

swh-lister (1.3.3-1~swh1) unstable-swh; urgency=medium

  * New upstream release 1.3.3     - (tagged by Antoine R. Dumont
    (@ardumont) <ardumont@softwareheritage.org> on 2021-05-28 14:18:53
    +0200)
  * Upstream changes:     - v1.3.3     - cgit/lister: Fix error when a
    missing version is not provided

 -- Software Heritage autobuilder (on jenkins-debian1) <jenkins@jenkins-debian1.internal.softwareheritage.org>  Fri, 28 May 2021 12:39:52 +0000

swh-lister (1.3.2-1~swh1) unstable-swh; urgency=medium

  * New upstream release 1.3.2     - (tagged by Antoine R. Dumont
    (@ardumont) <ardumont@softwareheritage.org> on 2021-05-26 12:43:45
    +0200)
  * Upstream changes:     - v1.3.2     - sourceforge: retry for all
    retryable exceptions

 -- Software Heritage autobuilder (on jenkins-debian1) <jenkins@jenkins-debian1.internal.softwareheritage.org>  Wed, 26 May 2021 10:48:22 +0000

swh-lister (1.3.1-1~swh1) unstable-swh; urgency=medium

  * New upstream release 1.3.1     - (tagged by Antoine R. Dumont
    (@ardumont) <ardumont@softwareheritage.org> on 2021-05-19 11:25:59
    +0200)
  * Upstream changes:     - v1.3.1     - sourceforge: don't abort on
    error for project

 -- Software Heritage autobuilder (on jenkins-debian1) <jenkins@jenkins-debian1.internal.softwareheritage.org>  Wed, 19 May 2021 09:30:14 +0000

swh-lister (1.3.0-1~swh1) unstable-swh; urgency=medium

  * New upstream release 1.3.0     - (tagged by Antoine R. Dumont
    (@ardumont) <ardumont@softwareheritage.org> on 2021-05-07 17:17:50
    +0200)
  * Upstream changes:     - v1.3.0     - sourceforge/tasks: Allow
    incremental listing     - sourceforge/lister: Add credentials
    parameter

 -- Software Heritage autobuilder (on jenkins-debian1) <jenkins@jenkins-debian1.internal.softwareheritage.org>  Fri, 07 May 2021 15:24:27 +0000

swh-lister (1.2.2-1~swh1) unstable-swh; urgency=medium

  * New upstream release 1.2.2     - (tagged by Antoine Lambert
    <antoine.lambert@inria.fr> on 2021-05-07 14:43:24 +0200)
  * Upstream changes:     - version 1.2.2

 -- Software Heritage autobuilder (on jenkins-debian1) <jenkins@jenkins-debian1.internal.softwareheritage.org>  Fri, 07 May 2021 12:50:12 +0000

swh-lister (1.2.1-1~swh1) unstable-swh; urgency=medium

  * New upstream release 1.2.1     - (tagged by Antoine Lambert
    <antoine.lambert@inria.fr> on 2021-05-07 14:10:36 +0200)
  * Upstream changes:     - version 1.2.1

 -- Software Heritage autobuilder (on jenkins-debian1) <jenkins@jenkins-debian1.internal.softwareheritage.org>  Fri, 07 May 2021 12:17:16 +0000

swh-lister (1.2.0-1~swh1) unstable-swh; urgency=medium

  * New upstream release 1.2.0     - (tagged by Antoine R. Dumont
    (@ardumont) <ardumont@softwareheritage.org> on 2021-05-06 15:17:51
    +0200)
  * Upstream changes:     - v1.2.0     - Make the SourceForge lister
    incremental

 -- Software Heritage autobuilder (on jenkins-debian1) <jenkins@jenkins-debian1.internal.softwareheritage.org>  Fri, 07 May 2021 10:43:11 +0000

swh-lister (1.1.0-1~swh1) unstable-swh; urgency=medium

  * New upstream release 1.1.0     - (tagged by Antoine Lambert
    <antoine.lambert@inria.fr> on 2021-04-29 14:29:27 +0200)
  * Upstream changes:     - version 1.1.0

 -- Software Heritage autobuilder (on jenkins-debian1) <jenkins@jenkins-debian1.internal.softwareheritage.org>  Thu, 29 Apr 2021 12:33:59 +0000

swh-lister (1.0.0-1~swh1) unstable-swh; urgency=medium

  * New upstream release 1.0.0     - (tagged by Nicolas Dandrimont
    <nicolas@dandrimont.eu> on 2021-03-22 10:56:04 +0100)
  * Upstream changes:     - Release swh.lister v1.0.0     - All listers
    have been rewritten and are ready to be used in production     -
    with the most recent version of the swh.scheduler APIs.

 -- Software Heritage autobuilder (on jenkins-debian1) <jenkins@jenkins-debian1.internal.softwareheritage.org>  Mon, 22 Mar 2021 10:13:35 +0000

swh-lister (0.10.0-1~swh1) unstable-swh; urgency=medium

  * New upstream release 0.10.0     - (tagged by Antoine R. Dumont
    (@ardumont) <ardumont@softwareheritage.org> on 2021-03-01 09:59:16
    +0100)
  * Upstream changes:     - v0.10.0     - docs: Add new "howto write a
    lister tutorial" with unified lister api

 -- Software Heritage autobuilder (on jenkins-debian1) <jenkins@jenkins-debian1.internal.softwareheritage.org>  Mon, 01 Mar 2021 09:01:54 +0000

swh-lister (0.9.1-1~swh1) unstable-swh; urgency=medium

  * New upstream release 0.9.1     - (tagged by Antoine R. Dumont
    (@ardumont) <ardumont@softwareheritage.org> on 2021-02-08 14:09:27
    +0100)
  * Upstream changes:     - v0.9.1     - debian: Update archive mirror
    URL templates to process

 -- Software Heritage autobuilder (on jenkins-debian1) <jenkins@jenkins-debian1.internal.softwareheritage.org>  Mon, 08 Feb 2021 13:12:05 +0000

swh-lister (0.9.0-1~swh1) unstable-swh; urgency=medium

  * New upstream release 0.9.0     - (tagged by Antoine R. Dumont
    (@ardumont) <ardumont@softwareheritage.org> on 2021-02-08 08:50:07
    +0100)
  * Upstream changes:     - v0.9.0     - docs: Update listers execution
    instructions     - cran: Prevent multiple listing of an origin     -
    cran: Add support for parsing date with milliseconds     - pypi: Use
    BeautifulSoup for parsing HTML instead of xmltodict

 -- Software Heritage autobuilder (on jenkins-debian1) <jenkins@jenkins-debian1.internal.softwareheritage.org>  Mon, 08 Feb 2021 07:52:57 +0000

swh-lister (0.8.0-1~swh1) unstable-swh; urgency=medium

  * New upstream release 0.8.0     - (tagged by Antoine R. Dumont
    (@ardumont) <ardumont@softwareheritage.org> on 2021-02-03 11:12:52
    +0100)
  * Upstream changes:     - v0.8.0     - packagist: Reimplement lister
    using new Lister API     - gnu: Remove dependency on pytz     -
    Remove no longer used models field in dict returned by register     -
    Remove no longer used legacy Lister API and update CLI options

 -- Software Heritage autobuilder (on jenkins-debian1) <jenkins@jenkins-debian1.internal.softwareheritage.org>  Wed, 03 Feb 2021 10:15:54 +0000

swh-lister (0.7.1-1~swh1) unstable-swh; urgency=medium

  * New upstream release 0.7.1     - (tagged by Vincent SELLIER
    <vincent.sellier@softwareheritage.org> on 2021-02-01 17:52:33 +0100)
  * Upstream changes:     - v0.7.1     - * cgit: remove the repository
    urls's trailing /

 -- Software Heritage autobuilder (on jenkins-debian1) <jenkins@jenkins-debian1.internal.softwareheritage.org>  Mon, 01 Feb 2021 16:56:35 +0000

swh-lister (0.7.0-1~swh1) unstable-swh; urgency=medium

  * New upstream release 0.7.0     - (tagged by Antoine R. Dumont
    (@ardumont) <ardumont@softwareheritage.org> on 2021-02-01 09:31:30
    +0100)
  * Upstream changes:     - v0.7.0     - pattern: Bump packet split to
    chunk of 1000 records     - cgit: Compute origin urls out of a base
    git url when provided.     - gnu: Reimplement lister using new
    Lister API

 -- Software Heritage autobuilder (on jenkins-debian1) <jenkins@jenkins-debian1.internal.softwareheritage.org>  Mon, 01 Feb 2021 08:35:14 +0000

swh-lister (0.6.1-1~swh1) unstable-swh; urgency=medium

  * New upstream release 0.6.1     - (tagged by Antoine R. Dumont
    (@ardumont) <ardumont@softwareheritage.org> on 2021-01-29 09:07:21
    +0100)
  * Upstream changes:     - v0.6.1     - launchpad: Remove call to
    dataclasses.asdict on lister state     - launchpad: Prevent error
    due to origin listed twice     - Make debian lister constructors
    compatible with credentials     - launchpad/tasks: Fix ping task
    function name     - pattern: Make lister flush regularly origins to
    scheduler

 -- Software Heritage autobuilder (on jenkins-debian1) <jenkins@jenkins-debian1.internal.softwareheritage.org>  Fri, 29 Jan 2021 08:11:13 +0000

swh-lister (0.6.0-1~swh1) unstable-swh; urgency=medium

  * New upstream release 0.6.0     - (tagged by Antoine R. Dumont
    (@ardumont) <ardumont@softwareheritage.org> on 2021-01-28 15:48:32
    +0100)
  * Upstream changes:     - v0.6.0     - launchpad: Reimplement lister
    using new Lister API     - Make stateless lister constructors
    compatible with credentials

 -- Software Heritage autobuilder (on jenkins-debian1) <jenkins@jenkins-debian1.internal.softwareheritage.org>  Thu, 28 Jan 2021 14:52:49 +0000

swh-lister (0.5.4-1~swh1) unstable-swh; urgency=medium

  * New upstream release 0.5.4     - (tagged by Antoine R. Dumont
    (@ardumont) <ardumont@softwareheritage.org> on 2021-01-28 11:23:29
    +0100)
  * Upstream changes:     - v0.5.4     - gitlab: Deal with missing or
    trailing / in url input     - tox.ini: Work around build failure due
    to upstream release

 -- Software Heritage autobuilder (on jenkins-debian1) <jenkins@jenkins-debian1.internal.softwareheritage.org>  Thu, 28 Jan 2021 10:27:59 +0000

swh-lister (0.5.2-1~swh1) unstable-swh; urgency=medium

  * New upstream release 0.5.2     - (tagged by Antoine R. Dumont
    (@ardumont) <ardumont@softwareheritage.org> on 2021-01-27 17:19:10
    +0100)
  * Upstream changes:     - v0.5.2     - test_cli: Drop launchpad lister
    from the test_get_lister

 -- Software Heritage autobuilder (on jenkins-debian1) <jenkins@jenkins-debian1.internal.softwareheritage.org>  Wed, 27 Jan 2021 16:25:31 +0000

swh-lister (0.5.1-1~swh1) unstable-swh; urgency=medium

  * New upstream release 0.5.1     - (tagged by Antoine R. Dumont
    (@ardumont) <ardumont@softwareheritage.org> on 2021-01-27 16:39:20
    +0100)
  * Upstream changes:     - v0.5.1     - launchpad: Actually mock the
    anonymous login to launchpad     - Drop no longer
    swh.lister.core.{indexing,page_by_page}_lister     - tests: Drop
    unneeded reset instruction     - cgit: Don't stop the listing when a
    repository page is not available

 -- Software Heritage autobuilder (on jenkins-debian1) <jenkins@jenkins-debian1.internal.softwareheritage.org>  Wed, 27 Jan 2021 15:47:39 +0000

swh-lister (0.5.0-1~swh1) unstable-swh; urgency=medium

  * New upstream release 0.5.0     - (tagged by Antoine R. Dumont
    (@ardumont) <ardumont@softwareheritage.org> on 2021-01-27 14:33:24
    +0100)
  * Upstream changes:     - v0.5.0     - cgit: Add support for
    last_update information during listing     - Port Debian lister to
    new lister api     - gitlab: Implement keyset-based pagination
    listing     - cran: Retrieve last update date for each listed
    package     - Port CRAN lister to new lister api     - gitlab: Add
    support for last_update information during listing     - Port Gitea
    lister to new lister api     - Port cgit lister to the new lister
    api     - bitbucket: Pick random credentials in configuration and
    improve logging     - Port Gitlab lister to the new lister api     -
    Port Npm lister to new lister api     - Port PyPI lister to new
    lister api     - Port Bitbucket lister to new lister api     - Port
    Phabricator lister to new lister api     - Port GitHub lister to new
    lister api     - Introduce a simpler base pattern for lister
    implementations

 -- Software Heritage autobuilder (on jenkins-debian1) <jenkins@jenkins-debian1.internal.softwareheritage.org>  Wed, 27 Jan 2021 13:40:34 +0000

swh-lister (0.4.0-1~swh1) unstable-swh; urgency=medium

  * New upstream release 0.4.0     - (tagged by Antoine R. Dumont
    (@ardumont) <ardumont@softwareheritage.org> on 2020-11-23 15:47:05
    +0100)
  * Upstream changes:     - v0.4.0     - requirements: Rework
    dependencies     - tests: Reduce db initialization fixtures to a
    minimum     - Create listing task with a default of 3 if unspecified
    - lister.pytest_plugin: Simplify fixture setup     - tests: Clarify
    listers test configuration

 -- Software Heritage autobuilder (on jenkins-debian1) <jenkins@jenkins-debian1.internal.softwareheritage.org>  Mon, 23 Nov 2020 14:52:03 +0000

swh-lister (0.3.0-1~swh1) unstable-swh; urgency=medium

  * New upstream release 0.3.0     - (tagged by Antoine R. Dumont
    (@ardumont) <ardumont@softwareheritage.org> on 2020-10-19 09:50:43
    +0200)
  * Upstream changes:     - v0.3.0     - lister.config: Adapt scheduler
    configuration structure     - drop mock_get_scheduler which creates
    indirection for no good reason

 -- Software Heritage autobuilder (on jenkins-debian1) <jenkins@jenkins-debian1.internal.softwareheritage.org>  Mon, 19 Oct 2020 07:56:17 +0000

swh-lister (0.2.1-1~swh1) unstable-swh; urgency=medium

  * New upstream release 0.2.1     - (tagged by Antoine R. Dumont
    (@ardumont) <ardumont@softwareheritage.org> on 2020-10-07 14:02:42
    +0200)
  * Upstream changes:     - v0.2.1     - lister_base: Drop leftover
    mixin SWHConfig which is no longer used

 -- Software Heritage autobuilder (on jenkins-debian1) <jenkins@jenkins-debian1.internal.softwareheritage.org>  Wed, 07 Oct 2020 12:07:43 +0000

swh-lister (0.2.0-1~swh1) unstable-swh; urgency=medium

  * New upstream release 0.2.0     - (tagged by Antoine R. Dumont
    (@ardumont) <ardumont@softwareheritage.org> on 2020-10-06 09:33:33
    +0200)
  * Upstream changes:     - v0.2.0     - lister*: Migrate away from
    SWHConfig mixin     - tox.ini: pin black to the pre-commit version
    (19.10b0) to avoid flip-flops     - Run isort after the CLI import
    changes

 -- Software Heritage autobuilder (on jenkins-debian1) <jenkins@jenkins-debian1.internal.softwareheritage.org>  Tue, 06 Oct 2020 07:36:07 +0000

swh-lister (0.1.5-1~swh1) unstable-swh; urgency=medium

  * New upstream release 0.1.5     - (tagged by David Douard
    <david.douard@sdfa3.org> on 2020-09-25 11:51:57 +0200)
  * Upstream changes:     - v0.1.5

 -- Software Heritage autobuilder (on jenkins-debian1) <jenkins@jenkins-debian1.internal.softwareheritage.org>  Fri, 25 Sep 2020 09:55:44 +0000

swh-lister (0.1.4-1~swh1) unstable-swh; urgency=medium

  * New upstream release 0.1.4     - (tagged by Antoine R. Dumont
    (@ardumont) <ardumont@softwareheritage.org> on 2020-09-10 11:32:46
    +0200)
  * Upstream changes:     - v0.1.4     - gitea.lister: Fix uid to be
    unique across instance     - utils.split_range: Split into not
    overlapping ranges     - gitea.tasks: Fix parameter name from 'sort'
    to 'order'

 -- Software Heritage autobuilder (on jenkins-debian1) <jenkins@jenkins-debian1.internal.softwareheritage.org>  Thu, 10 Sep 2020 09:35:53 +0000

swh-lister (0.1.3-1~swh1) unstable-swh; urgency=medium

  * New upstream release 0.1.3     - (tagged by Vincent SELLIER
    <vincent.sellier@softwareheritage.org> on 2020-09-08 14:48:08 +0200)
  * Upstream changes:     - v0.1.3     - Launchpad: rename task name to
    match conventions     - tests: Separate lister instantiations

 -- Software Heritage autobuilder (on jenkins-debian1) <jenkins@jenkins-debian1.internal.softwareheritage.org>  Tue, 08 Sep 2020 12:53:22 +0000

swh-lister (0.1.2-1~swh1) unstable-swh; urgency=medium

  * New upstream release 0.1.2     - (tagged by Antoine R. Dumont
    (@ardumont) <ardumont@softwareheritage.org> on 2020-09-02 13:07:30
    +0200)
  * Upstream changes:     - v0.1.2     - pytest_plugin: Instantiate only
    lister with no particular setup     - pytest: Define plugin and
    declare it in the root conftest

 -- Software Heritage autobuilder (on jenkins-debian1) <jenkins@jenkins-debian1.internal.softwareheritage.org>  Wed, 02 Sep 2020 11:10:14 +0000

swh-lister (0.1.1-1~swh1) unstable-swh; urgency=medium

  * New upstream release 0.1.1     - (tagged by Antoine R. Dumont
    (@ardumont) <ardumont@softwareheritage.org> on 2020-09-01 16:08:48
    +0200)
  * Upstream changes:     - v0.1.1     - test_cli: Exclude launchpad
    lister from the check

 -- Software Heritage autobuilder (on jenkins-debian1) <jenkins@jenkins-debian1.internal.softwareheritage.org>  Tue, 01 Sep 2020 14:11:46 +0000

swh-lister (0.1.0-1~swh2) unstable-swh; urgency=medium

  * Update dependencies

 -- Antoine R. Dumont (@ardumont) <ardumont@softwareheritage.org>  Wed, 26 Aug 2020 16:05:03 +0000

swh-lister (0.1.0-1~swh1) unstable-swh; urgency=medium

  [ Nicolas Dandrimont ]
  * Use setuptools-scm instead of vcversioner

  [ Software Heritage autobuilder (on jenkins-debian1) ]
  * New upstream release 0.1.0     - (tagged by David Douard
    <david.douard@sdfa3.org> on 2020-08-25 18:33:55 +0200)
  * Upstream changes:     - v0.1.0

 -- Software Heritage autobuilder (on jenkins-debian1) <jenkins@jenkins-debian1.internal.softwareheritage.org>  Tue, 25 Aug 2020 16:39:28 +0000

swh-lister (0.0.50-1~swh1) unstable-swh; urgency=medium

  * New upstream release 0.0.50     - (tagged by Antoine R. Dumont
    (@ardumont) <antoine.romain.dumont@gmail.com> on 2020-01-20 10:44:57
    +0100)
  * Upstream changes:     - v0.0.50     - github.lister: Filter out
    partial repositories which break listing     - docs: Fix sphinx
    warnings     - core.lister_base: Improve slightly docs and types

 -- Software Heritage autobuilder (on jenkins-debian1) <jenkins@jenkins-debian1.internal.softwareheritage.org>  Mon, 20 Jan 2020 09:51:23 +0000

swh-lister (0.0.49-1~swh1) unstable-swh; urgency=medium

  * New upstream release 0.0.49     - (tagged by Antoine R. Dumont
    (@ardumont) <antoine.romain.dumont@gmail.com> on 2020-01-17 14:20:35
    +0100)
  * Upstream changes:     - v0.0.49     - github.lister: Use Retry-After
    header when rate limit reached

 -- Software Heritage autobuilder (on jenkins-debian1) <jenkins@jenkins-debian1.internal.softwareheritage.org>  Fri, 17 Jan 2020 13:27:56 +0000

swh-lister (0.0.48-1~swh1) unstable-swh; urgency=medium

  * New upstream release 0.0.48     - (tagged by Antoine R. Dumont
    (@ardumont) <antoine.romain.dumont@gmail.com> on 2020-01-16 13:56:12
    +0100)
  * Upstream changes:     - v0.0.48     - cran.lister: Use cran's
    canonical url for origin url     - cran.lister: Version uid so we
    can list new package versions     - cran.lister: Adapt docstring
    sample accordingly

 -- Software Heritage autobuilder (on jenkins-debian1) <jenkins@jenkins-debian1.internal.softwareheritage.org>  Thu, 16 Jan 2020 13:03:54 +0000

swh-lister (0.0.47-1~swh1) unstable-swh; urgency=medium

  * New upstream release 0.0.47     - (tagged by Antoine R. Dumont
    (@ardumont) <antoine.romain.dumont@gmail.com> on 2020-01-09 10:26:18
    +0100)
  * Upstream changes:     - v0.0.47     - cran.lister: Align loading
    tasks' with loader's expectation

 -- Software Heritage autobuilder (on jenkins-debian1) <jenkins@jenkins-debian1.internal.softwareheritage.org>  Thu, 09 Jan 2020 09:34:26 +0000

swh-lister (0.0.46-1~swh1) unstable-swh; urgency=medium

  * New upstream release 0.0.46     - (tagged by Antoine R. Dumont
    (@ardumont) <antoine.romain.dumont@gmail.com> on 2019-12-19 14:09:45
    +0100)
  * Upstream changes:     - v0.0.46     - lister.debian: Make debian
    init step idempotent and up-to-date     - lister_base: Split into
    chunks the tasks prior to creation

 -- Software Heritage autobuilder (on jenkins-debian1) <jenkins@jenkins-debian1.internal.softwareheritage.org>  Thu, 19 Dec 2019 13:16:45 +0000

swh-lister (0.0.45-1~swh1) unstable-swh; urgency=medium

  * New upstream release 0.0.45     - (tagged by Antoine R. Dumont
    (@ardumont) <antoine.romain.dumont@gmail.com> on 2019-12-10 11:27:17
    +0100)
  * Upstream changes:     - v0.0.45     - core: Align listers' task
    output (hg/git tasks) with expected format     - npm: Align lister's
    loader output tasks with expected format     - lister/tasks:
    Standardize return statements

 -- Software Heritage autobuilder (on jenkins-debian1) <jenkins@jenkins-debian1.internal.softwareheritage.org>  Tue, 10 Dec 2019 10:32:45 +0000

swh-lister (0.0.44-1~swh1) unstable-swh; urgency=medium

  * New upstream release 0.0.44     - (tagged by Nicolas Dandrimont
    <nicolas@dandrimont.eu> on 2019-11-22 16:15:54 +0100)
  * Upstream changes:     - Release swh.lister v0.0.44     - Define
    proper User Agents everywhere

 -- Software Heritage autobuilder (on jenkins-debian1) <jenkins@jenkins-debian1.internal.softwareheritage.org>  Fri, 22 Nov 2019 15:31:33 +0000

swh-lister (0.0.43-1~swh1) unstable-swh; urgency=medium

  * New upstream release 0.0.43     - (tagged by Antoine R. Dumont
    (@ardumont) <antoine.romain.dumont@gmail.com> on 2019-11-21 18:46:35
    +0100)
  * Upstream changes:     - v0.0.43     - lister.pypi: Align lister with
    pypi package loader     - lister.npm: Align lister with npm package
    loader     - lister.tests: Avoid duplication setup step     - Fix
    typos (and trailing ws) reported by codespell     - Add a pre-commit
    config file

 -- Software Heritage autobuilder (on jenkins-debian1) <jenkins@jenkins-debian1.internal.softwareheritage.org>  Thu, 21 Nov 2019 17:56:34 +0000

swh-lister (0.0.42-1~swh1) unstable-swh; urgency=medium

  * New upstream release 0.0.42     - (tagged by Antoine R. Dumont
    (@ardumont) <antoine.romain.dumont@gmail.com> on 2019-11-21 13:52:16
    +0100)
  * Upstream changes:     - v0.0.42     - cran/gnu: Rename task_type to
    load-archive-files     - lister.tests: Add missing task_type for
    package listers     - Migrate tox.ini to extras = xxx instead of
    deps = .[testing]     - Merge tox environments     - Include all
    requirements in MANIFEST.in     - lister.cli: Remove task type
    register cli

 -- Software Heritage autobuilder (on jenkins-debian1) <jenkins@jenkins-debian1.internal.softwareheritage.org>  Thu, 21 Nov 2019 13:00:29 +0000

swh-lister (0.0.41-1~swh1) unstable-swh; urgency=medium

  * New upstream release 0.0.41     - (tagged by Antoine R. Dumont
    (@ardumont) <antoine.romain.dumont@gmail.com> on 2019-11-15 12:02:13
    +0100)
  * Upstream changes:     - v0.0.41     - simple_lister: Flush to db
    more frequently     - gnu.lister: Use url as primary key     -
    gnu.lister.tests: Add missing assertion     - gnu.lister: Add
    missing retries_left parameter     - debian.models: Migrate tests
    from storage to debian lister model

 -- Software Heritage autobuilder (on jenkins-debian1) <jenkins@jenkins-debian1.internal.softwareheritage.org>  Fri, 15 Nov 2019 11:06:35 +0000

swh-lister (0.0.40-1~swh1) unstable-swh; urgency=medium

  * New upstream release 0.0.40     - (tagged by Nicolas Dandrimont
    <nicolas@dandrimont.eu> on 2019-11-13 13:54:38 +0100)
  * Upstream changes:     - Release swh.lister 0.0.40     - Fix bogus
    NotImplementedError on Area.index_uris

 -- Software Heritage autobuilder (on jenkins-debian1) <jenkins@jenkins-debian1.internal.softwareheritage.org>  Wed, 13 Nov 2019 13:02:08 +0000

swh-lister (0.0.39-1~swh1) unstable-swh; urgency=medium

  * New upstream release 0.0.39     - (tagged by Nicolas Dandrimont
    <nicolas@dandrimont.eu> on 2019-11-13 13:23:31 +0100)
  * Upstream changes:     - Release swh.lister 0.0.39     - Properly
    register all tasks     - Fix up db_partition_indices to avoid
    expensive scans

 -- Software Heritage autobuilder (on jenkins-debian1) <jenkins@jenkins-debian1.internal.softwareheritage.org>  Wed, 13 Nov 2019 12:28:33 +0000

swh-lister (0.0.38-1~swh1) unstable-swh; urgency=medium

  * New upstream release 0.0.38     - (tagged by Antoine R. Dumont
    (@ardumont) <antoine.romain.dumont@gmail.com> on 2019-11-06 15:55:46
    +0100)
  * Upstream changes:     - v0.0.38     - Remove swh.storage.schemata
    remnants

 -- Software Heritage autobuilder (on jenkins-debian1) <jenkins@jenkins-debian1.internal.softwareheritage.org>  Wed, 06 Nov 2019 15:00:16 +0000

swh-lister (0.0.37-1~swh1) unstable-swh; urgency=medium

  * New upstream release 0.0.37     - (tagged by Antoine R. Dumont
    (@ardumont) <antoine.romain.dumont@gmail.com> on 2019-11-06 15:06:51
    +0100)
  * Upstream changes:     - v0.0.37     - Update swh-core dependency

 -- Software Heritage autobuilder (on jenkins-debian1) <jenkins@jenkins-debian1.internal.softwareheritage.org>  Wed, 06 Nov 2019 14:18:31 +0000

swh-lister (0.0.36-1~swh1) unstable-swh; urgency=medium

  * New upstream release 0.0.36     - (tagged by Antoine R. Dumont
    (@ardumont) <antoine.romain.dumont@gmail.com> on 2019-11-06 11:33:33
    +0100)
  * Upstream changes:     - v0.0.36     - lister.*.tests: Add at least
    one integration test     - gnu.lister: Move gnu listers specifity
    within the lister's scope     - debian/lister: Use url parameter
    name instead of origin     - debian/model: Install lister model
    within the lister repository     - lister.*.tasks: Stop binding
    tasks to a specific instance of the     - celery app     -
    cran.lister: Refactor and fix cran lister     - github/lister:
    Prevent erroneous scheduler tasks disabling     -
    phabricator/lister: Fix lister     - setup.py: Kill deprecated swh-
    lister command     - Bootstrap typing annotations

 -- Software Heritage autobuilder (on jenkins-debian1) <jenkins@jenkins-debian1.internal.softwareheritage.org>  Wed, 06 Nov 2019 10:55:41 +0000

swh-lister (0.0.35-1~swh4) unstable-swh; urgency=medium

  * Fix runtime dependencies

 -- Antoine R. Dumont (@ardumont) <ardumont@softwareheritage.org>  Wed, 11 Sep 2019 10:58:01 +0200

swh-lister (0.0.35-1~swh3) unstable-swh; urgency=medium

  * Bump dh-python to >= 3 for pybuild.testfiles.

 -- Nicolas Dandrimont <olasd@debian.org>  Tue, 10 Sep 2019 14:58:11 +0200

swh-lister (0.0.35-1~swh2) unstable-swh; urgency=medium

  * Add egg-info to pybuild.testfiles. Close T1995.

 -- Nicolas Dandrimont <olasd@debian.org>  Tue, 10 Sep 2019 14:36:22 +0200

swh-lister (0.0.35-1~swh1) unstable-swh; urgency=medium

  * New upstream release 0.0.35     - (tagged by Antoine R. Dumont
    (@ardumont) <antoine.romain.dumont@gmail.com> on 2019-09-09 12:14:42
    +0200)
  * Upstream changes:     - v0.0.35     - Fix debian package

 -- Software Heritage autobuilder (on jenkins-debian1) <jenkins@jenkins-debian1.internal.softwareheritage.org>  Mon, 09 Sep 2019 10:19:02 +0000

swh-lister (0.0.34-1~swh1) unstable-swh; urgency=medium

  * New upstream release 0.0.34     - (tagged by Antoine R. Dumont
    (@ardumont) <antoine.romain.dumont@gmail.com> on 2019-09-06 14:03:39
    +0200)
  * Upstream changes:     - v0.0.34     - listers: Implement listers as
    plugins     - cgit: rewrite the CGit lister (and add more tests)
    - listers: simplify and unify constructor use     - phabricator:
    randomly select the API token in the provided list     - docs: Fix
    toc

 -- Software Heritage autobuilder (on jenkins-debian1) <jenkins@jenkins-debian1.internal.softwareheritage.org>  Fri, 06 Sep 2019 12:09:13 +0000

swh-lister (0.0.33-1~swh1) unstable-swh; urgency=medium

  * New upstream release 0.0.33     - (tagged by Antoine R. Dumont
    (@ardumont) <antoine.romain.dumont@gmail.com> on 2019-08-29 10:23:20
    +0200)
  * Upstream changes:     - v0.0.33     - lister.cli: Allow to list
    forges with policy and priority     - listers: Add New packagist
    lister     - listers: Allow to override policy and priority for
    scheduled tasks     - tests: Add tests to cli, pypi and improve
    lister core's     - docs: Add code of conduct document

 -- Software Heritage autobuilder (on jenkins-debian1) <jenkins@jenkins-debian1.internal.softwareheritage.org>  Thu, 29 Aug 2019 08:28:23 +0000

swh-lister (0.0.32-1~swh1) unstable-swh; urgency=medium

  * New upstream release 0.0.32     - (tagged by Antoine R. Dumont
    (@ardumont) <antoine.romain.dumont@gmail.com> on 2019-06-28 18:21:50
    +0200)
  * Upstream changes:     - v0.0.32     - Clean up dead code     - Add
    missing *.html sample for tests to run in packaging

 -- Software Heritage autobuilder (on jenkins-debian1) <jenkins@jenkins-debian1.internal.softwareheritage.org>  Fri, 28 Jun 2019 16:42:05 +0000

swh-lister (0.0.31-1~swh1) unstable-swh; urgency=medium

  * New upstream release 0.0.31     - (tagged by Antoine R. Dumont
    (@ardumont) <antoine.romain.dumont@gmail.com> on 2019-06-28 17:57:48
    +0200)
  * Upstream changes:     - v0.0.31     - Add cgit instance lister     -
    Add back description in cran lister     - Update contributors

 -- Software Heritage autobuilder (on jenkins-debian1) <jenkins@jenkins-debian1.internal.softwareheritage.org>  Fri, 28 Jun 2019 16:06:25 +0000

swh-lister (0.0.30-1~swh1) unstable-swh; urgency=medium

  * New upstream release 0.0.30     - (tagged by Antoine R. Dumont
    (@ardumont) <antoine.romain.dumont@gmail.com> on 2019-06-26 14:52:13
    +0200)
  * Upstream changes:     - v0.0.30     - Drop last description mentions
    for gitlab and cran listers.

 -- Software Heritage autobuilder (on jenkins-debian1) <jenkins@jenkins-debian1.internal.softwareheritage.org>  Wed, 26 Jun 2019 13:02:11 +0000

swh-lister (0.0.29-1~swh1) unstable-swh; urgency=medium

  * New upstream release 0.0.29     - (tagged by Antoine R. Dumont
    (@ardumont) <antoine.romain.dumont@gmail.com> on 2019-06-26 12:37:14
    +0200)
  * Upstream changes:     - v0.0.29     - lister: Fix bitbucket lister

 -- Software Heritage autobuilder (on jenkins-debian1) <jenkins@jenkins-debian1.internal.softwareheritage.org>  Wed, 26 Jun 2019 10:47:20 +0000

swh-lister (0.0.28-1~swh1) unstable-swh; urgency=medium

  * New upstream release 0.0.28     - (tagged by Antoine R. Dumont
    (@ardumont) <antoine.romain.dumont@gmail.com> on 2019-06-20 12:00:09
    +0200)
  * Upstream changes:     - v0.0.28     - listers: Remove unused columns
    `origin_id` / `description`     - gnu-lister: Use origin-type as
    'tar' (and not 'gnu')     - phabricator: Remove unused code

 -- Software Heritage autobuilder (on jenkins-debian1) <jenkins@jenkins-debian1.internal.softwareheritage.org>  Thu, 20 Jun 2019 10:07:48 +0000

swh-lister (0.0.27-1~swh1) unstable-swh; urgency=medium

  * New upstream release 0.0.27     - (tagged by Antoine R. Dumont
    (@ardumont) <antoine.romain.dumont@gmail.com> on 2019-06-18 10:27:09
    +0200)
  * Upstream changes:     - v0.0.27     - Unify lister tablenames to use
    consistently singular     - Add missing instance field to
    phabricator repository model

 -- Software Heritage autobuilder (on jenkins-debian1) <jenkins@jenkins-debian1.internal.softwareheritage.org>  Tue, 18 Jun 2019 08:44:38 +0000

swh-lister (0.0.26-1~swh1) unstable-swh; urgency=medium

  * New upstream release 0.0.26     - (tagged by Antoine R. Dumont
    (@ardumont) <antoine.romain.dumont@gmail.com> on 2019-06-17 17:53:33
    +0200)
  * Upstream changes:     - v0.0.26     - phabricator.lister: Use
    credentials setup from configuration file     - gitlab.lister:
    Remove request_params method override

 -- Software Heritage autobuilder (on jenkins-debian1) <jenkins@jenkins-debian1.internal.softwareheritage.org>  Mon, 17 Jun 2019 16:05:05 +0000

swh-lister (0.0.25-1~swh1) unstable-swh; urgency=medium

  * New upstream release 0.0.25     - (tagged by Antoine R. Dumont
    (@ardumont) <antoine.romain.dumont@gmail.com> on 2019-06-13 15:54:42
    +0200)
  * Upstream changes:     - v0.0.25     - Add new cran lister     -
    listers: Stop creating origins when scheduling new tasks

 -- Software Heritage autobuilder (on jenkins-debian1) <jenkins@jenkins-debian1.internal.softwareheritage.org>  Thu, 13 Jun 2019 13:59:30 +0000

swh-lister (0.0.24-1~swh1) unstable-swh; urgency=medium

  * New upstream release 0.0.24     - (tagged by Antoine R. Dumont
    (@ardumont) <antoine.romain.dumont@gmail.com> on 2019-06-12 12:02:54
    +0200)
  * Upstream changes:     - v0.0.24     - swh.lister.gnu: Add new gnu
    lister

 -- Software Heritage autobuilder (on jenkins-debian1) <jenkins@jenkins-debian1.internal.softwareheritage.org>  Wed, 12 Jun 2019 10:10:56 +0000

swh-lister (0.0.23-1~swh1) unstable-swh; urgency=medium

  * New upstream release 0.0.23     - (tagged by Antoine R. Dumont
    (@ardumont) <antoine.romain.dumont@gmail.com> on 2019-05-29 14:04:22
    +0200)
  * Upstream changes:     - v0.0.23     - lister: Unify credentials
    structure between listers

 -- Software Heritage autobuilder (on jenkins-debian1) <jenkins@jenkins-debian1.internal.softwareheritage.org>  Wed, 29 May 2019 12:10:51 +0000

swh-lister (0.0.22-1~swh1) unstable-swh; urgency=medium

  * New upstream release 0.0.22     - (tagged by Antoine Lambert
    <antoine.lambert@inria.fr> on 2019-05-23 10:59:39 +0200)
  * Upstream changes:     - version 0.0.22

 -- Software Heritage autobuilder (on jenkins-debian1) <jenkins@jenkins-debian1.internal.softwareheritage.org>  Thu, 23 May 2019 09:05:34 +0000

swh-lister (0.0.21-1~swh1) unstable-swh; urgency=medium

  * New upstream release 0.0.21     - (tagged by Antoine Lambert
    <antoine.lambert@inria.fr> on 2019-04-11 11:00:55 +0200)
  * Upstream changes:     - version 0.0.21

 -- Software Heritage autobuilder (on jenkins-debian1) <jenkins@jenkins-debian1.internal.softwareheritage.org>  Thu, 11 Apr 2019 09:05:30 +0000

swh-lister (0.0.20-1~swh1) unstable-swh; urgency=medium

  * New upstream release 0.0.20     - (tagged by Antoine R. Dumont
    (@ardumont) <antoine.romain.dumont@gmail.com> on 2019-02-14 10:50:06
    +0100)
  * Upstream changes:     - v0.0.20     - d/*: debian packaging files
    migrated to separated branches     - lister.cli: Fix spelling typo

 -- Software Heritage autobuilder (on jenkins-debian1) <jenkins@jenkins-debian1.internal.softwareheritage.org>  Thu, 14 Feb 2019 09:59:29 +0000

swh-lister (0.0.19-1~swh1) unstable-swh; urgency=medium

  * New upstream release 0.0.19     - (tagged by David Douard
    <david.douard@sdfa3.org> on 2019-02-07 17:36:33 +0100)
  * Upstream changes:     - v0.0.19

 -- Software Heritage autobuilder (on jenkins-debian1) <jenkins@jenkins-debian1.internal.softwareheritage.org>  Thu, 07 Feb 2019 16:42:39 +0000

swh-lister (0.0.18-1~swh1) unstable-swh; urgency=medium

  * v0.0.18
  * docs: add title and brief module description
  * gitlab.lister: Break asap when problem exists during fetch info
  * gitlab.lister: Do not expect gitlab instances to have credentials
  * setup: prepare for pypi upload
  * gitlab/models.py: drop unused import

 -- Antoine R. Dumont (@ardumont) <antoine.romain.dumont@gmail.com>  Mon, 08 Oct 2018 15:54:12 +0200

swh-lister (0.0.17-1~swh1) unstable-swh; urgency=medium

  * v0.0.17
  * Change pypi project url to use the /project api

 -- Antoine R. Dumont (@ardumont) <antoine.romain.dumont@gmail.com>  Tue, 18 Sep 2018 11:35:25 +0200

swh-lister (0.0.16-1~swh1) unstable-swh; urgency=medium

  * v0.0.16
  * Normalize PyPI name

 -- Antoine R. Dumont (@ardumont) <antoine.romain.dumont@gmail.com>  Fri, 14 Sep 2018 13:25:56 +0200

swh-lister (0.0.15-1~swh1) unstable-swh; urgency=medium

  * v0.0.15
  * Add pypi lister

 -- Antoine R. Dumont (@ardumont) <antoine.romain.dumont@gmail.com>  Thu, 06 Sep 2018 17:09:25 +0200

swh-lister (0.0.14-1~swh1) unstable-swh; urgency=medium

  * v0.0.14
  * core.lister_base: Batch create origins (storage) & tasks (scheduler)
  * swh.lister.cli: Add debian lister to the list of supported listers
  * README.md: Update to demo the lister debian run

 -- Antoine R. Dumont (@ardumont) <antoine.romain.dumont@gmail.com>  Tue, 31 Jul 2018 15:46:12 +0200

swh-lister (0.0.13-1~swh1) unstable-swh; urgency=medium

  * v0.0.13
  * Fix missing use cases when unable to retrieve information from the
    api
  * server
  * gitlab/lister: Allow specifying the number of elements to
  * read (default is 20, same as the current gitlab api)

 -- Antoine R. Dumont (@ardumont) <antoine.romain.dumont@gmail.com>  Fri, 20 Jul 2018 13:46:04 +0200

swh-lister (0.0.12-1~swh1) unstable-swh; urgency=medium

  * v0.0.12
  * swh.lister.gitlab.tasks: Use gitlab as instance name for gitlab.com
  * README.md: Add gitlab to the lister implementations referenced
  * core/lister_base: Remove unused import

 -- Antoine R. Dumont (@ardumont) <antoine.romain.dumont@gmail.com>  Thu, 19 Jul 2018 11:29:14 +0200

swh-lister (0.0.11-1~swh1) unstable-swh; urgency=medium

  * v0.0.11
  * lister/gitlab: Add gitlab lister
  * docs: Update documentation to demonstrate how to run a lister
    locally
  * core/lister: Make the listers' scheduler configuration adaptable
  * debian/*: Fix debian packaging tests

 -- Antoine R. Dumont (@ardumont) <antoine.romain.dumont@gmail.com>  Wed, 18 Jul 2018 14:16:56 +0200

swh-lister (0.0.10-1~swh1) unstable-swh; urgency=medium

  * Release swh.lister v0.0.10
  * Add missing task_queue attribute for debian listing tasks
  * Make sure tests run during build
  * Clean up runtime dependencies

 -- Nicolas Dandrimont <nicolas@dandrimont.eu>  Mon, 30 Oct 2017 17:37:25 +0100

swh-lister (0.0.9-1~swh1) unstable-swh; urgency=medium

  * Release swh.lister v0.0.9
  * Add tasks for the Debian lister

 -- Nicolas Dandrimont <nicolas@dandrimont.eu>  Mon, 30 Oct 2017 14:20:58 +0100

swh-lister (0.0.8-1~swh1) unstable-swh; urgency=medium

  * Release swh.lister v0.0.8
  * Add versioned dependency on sqlalchemy

 -- Nicolas Dandrimont <nicolas@dandrimont.eu>  Fri, 13 Oct 2017 12:15:38 +0200

swh-lister (0.0.7-1~swh1) unstable-swh; urgency=medium

  * Release swh.lister version 0.0.7
  * Update packaging runes

 -- Nicolas Dandrimont <nicolas@dandrimont.eu>  Thu, 12 Oct 2017 18:07:52 +0200

swh-lister (0.0.6-1~swh1) unstable-swh; urgency=medium

  * Release swh.lister v0.0.6
  * Add new debian lister

 -- Nicolas Dandrimont <nicolas@dandrimont.eu>  Wed, 11 Oct 2017 17:59:47 +0200

swh-lister (0.0.5-1~swh1) unstable-swh; urgency=medium

  * Release swh.lister 0.0.5
  * Make the lister more generic
  * Add bitbucket lister
  * Update tasks to new swh.scheduler API

 -- Nicolas Dandrimont <nicolas@dandrimont.eu>  Mon, 12 Jun 2017 18:22:13 +0200

swh-lister (0.0.4-1~swh1) unstable-swh; urgency=medium

  * v0.0.4
  * Update storage configuration reading

 -- Antoine R. Dumont (@ardumont) <antoine.romain.dumont@gmail.com>  Thu, 15 Dec 2016 19:07:24 +0100

swh-lister (0.0.3-1~swh1) unstable-swh; urgency=medium

  * Release swh.lister.github v0.0.3
  * Generate swh.scheduler tasks and swh.storage origins on the fly
  * Use celery tasks to schedule own work

 -- Nicolas Dandrimont <nicolas@dandrimont.eu>  Thu, 20 Oct 2016 17:30:39 +0200

swh-lister (0.0.2-1~swh1) unstable-swh; urgency=medium

  * Release swh.lister.github 0.0.2
  * Move constants to a constants module to avoid circular imports

 -- Nicolas Dandrimont <nicolas@dandrimont.eu>  Thu, 17 Mar 2016 20:35:11 +0100

swh-lister (0.0.1-1~swh1) unstable-swh; urgency=medium

  * Initial release
  * Release swh.lister.github v0.0.1

 -- Nicolas Dandrimont <nicolas@dandrimont.eu>  Thu, 17 Mar 2016 19:01:20 +0100<|MERGE_RESOLUTION|>--- conflicted
+++ resolved
@@ -1,10 +1,3 @@
-<<<<<<< HEAD
-swh-lister (1.8.0-1~swh1~bpo10+1) buster-swh; urgency=medium
-
-  * Rebuild for buster-swh
-
- -- Software Heritage autobuilder (on jenkins-debian1) <jenkins@jenkins-debian1.internal.softwareheritage.org>  Fri, 17 Sep 2021 13:50:03 +0000
-=======
 swh-lister (1.9.0-1~swh1) unstable-swh; urgency=medium
 
   * New upstream release 1.9.0     - (tagged by Antoine R. Dumont
@@ -17,7 +10,6 @@
     state initialization into the get_pages method
 
  -- Software Heritage autobuilder (on jenkins-debian1) <jenkins@jenkins-debian1.internal.softwareheritage.org>  Tue, 21 Sep 2021 09:29:04 +0000
->>>>>>> df0ac142
 
 swh-lister (1.8.0-1~swh1) unstable-swh; urgency=medium
 
