<<<<<<< HEAD
swh-lister (0.0.10-1~swh1~bpo9+1) stretch-swh; urgency=medium

  * Rebuild for stretch-backports.

 -- Nicolas Dandrimont <nicolas@dandrimont.eu>  Mon, 30 Oct 2017 17:37:25 +0100
=======
swh-lister (0.0.11-1~swh1) unstable-swh; urgency=medium

  * v0.0.11
  * lister/gitlab: Add gitlab lister
  * docs: Update documentation to demonstrate how to run a lister
    locally
  * core/lister: Make the listers' scheduler configuration adaptable
  * debian/*: Fix debian packaging tests

 -- Antoine R. Dumont (@ardumont) <antoine.romain.dumont@gmail.com>  Wed, 18 Jul 2018 14:16:56 +0200
>>>>>>> 0ae633ce

swh-lister (0.0.10-1~swh1) unstable-swh; urgency=medium

  * Release swh.lister v0.0.10
  * Add missing task_queue attribute for debian listing tasks
  * Make sure tests run during build
  * Clean up runtime dependencies

 -- Nicolas Dandrimont <nicolas@dandrimont.eu>  Mon, 30 Oct 2017 17:37:25 +0100

swh-lister (0.0.9-1~swh1) unstable-swh; urgency=medium

  * Release swh.lister v0.0.9
  * Add tasks for the Debian lister

 -- Nicolas Dandrimont <nicolas@dandrimont.eu>  Mon, 30 Oct 2017 14:20:58 +0100

swh-lister (0.0.8-1~swh1) unstable-swh; urgency=medium

  * Release swh.lister v0.0.8
  * Add versioned dependency on sqlalchemy

 -- Nicolas Dandrimont <nicolas@dandrimont.eu>  Fri, 13 Oct 2017 12:15:38 +0200

swh-lister (0.0.7-1~swh1) unstable-swh; urgency=medium

  * Release swh.lister version 0.0.7
  * Update packaging runes

 -- Nicolas Dandrimont <nicolas@dandrimont.eu>  Thu, 12 Oct 2017 18:07:52 +0200

swh-lister (0.0.6-1~swh1) unstable-swh; urgency=medium

  * Release swh.lister v0.0.6
  * Add new debian lister

 -- Nicolas Dandrimont <nicolas@dandrimont.eu>  Wed, 11 Oct 2017 17:59:47 +0200

swh-lister (0.0.5-1~swh1) unstable-swh; urgency=medium

  * Release swh.lister 0.0.5
  * Make the lister more generic
  * Add bitbucket lister
  * Update tasks to new swh.scheduler API

 -- Nicolas Dandrimont <nicolas@dandrimont.eu>  Mon, 12 Jun 2017 18:22:13 +0200

swh-lister (0.0.4-1~swh1) unstable-swh; urgency=medium

  * v0.0.4
  * Update storage configuration reading

 -- Antoine R. Dumont (@ardumont) <antoine.romain.dumont@gmail.com>  Thu, 15 Dec 2016 19:07:24 +0100

swh-lister (0.0.3-1~swh1) unstable-swh; urgency=medium

  * Release swh.lister.github v0.0.3
  * Generate swh.scheduler tasks and swh.storage origins on the fly
  * Use celery tasks to schedule own work

 -- Nicolas Dandrimont <nicolas@dandrimont.eu>  Thu, 20 Oct 2016 17:30:39 +0200

swh-lister (0.0.2-1~swh1) unstable-swh; urgency=medium

  * Release swh.lister.github 0.0.2
  * Move constants to a constants module to avoid circular imports

 -- Nicolas Dandrimont <nicolas@dandrimont.eu>  Thu, 17 Mar 2016 20:35:11 +0100

swh-lister (0.0.1-1~swh1) unstable-swh; urgency=medium

  * Initial release
  * Release swh.lister.github v0.0.1

 -- Nicolas Dandrimont <nicolas@dandrimont.eu>  Thu, 17 Mar 2016 19:01:20 +0100<|MERGE_RESOLUTION|>--- conflicted
+++ resolved
@@ -1,10 +1,3 @@
-<<<<<<< HEAD
-swh-lister (0.0.10-1~swh1~bpo9+1) stretch-swh; urgency=medium
-
-  * Rebuild for stretch-backports.
-
- -- Nicolas Dandrimont <nicolas@dandrimont.eu>  Mon, 30 Oct 2017 17:37:25 +0100
-=======
 swh-lister (0.0.11-1~swh1) unstable-swh; urgency=medium
 
   * v0.0.11
@@ -15,7 +8,6 @@
   * debian/*: Fix debian packaging tests
 
  -- Antoine R. Dumont (@ardumont) <antoine.romain.dumont@gmail.com>  Wed, 18 Jul 2018 14:16:56 +0200
->>>>>>> 0ae633ce
 
 swh-lister (0.0.10-1~swh1) unstable-swh; urgency=medium
 
