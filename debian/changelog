--- conflicted
+++ resolved
@@ -1,10 +1,3 @@
-<<<<<<< HEAD
-swh-lister (0.0.25-1~swh1~bpo9+1) stretch-swh; urgency=medium
-
-  * Rebuild for stretch-swh
-
- -- Software Heritage autobuilder (on jenkins-debian1) <jenkins@jenkins-debian1.internal.softwareheritage.org>  Thu, 13 Jun 2019 14:01:37 +0000
-=======
 swh-lister (0.0.26-1~swh1) unstable-swh; urgency=medium
 
   * New upstream release 0.0.26     - (tagged by Antoine R. Dumont
@@ -15,7 +8,6 @@
     Remove request_params method override
 
  -- Software Heritage autobuilder (on jenkins-debian1) <jenkins@jenkins-debian1.internal.softwareheritage.org>  Mon, 17 Jun 2019 16:05:05 +0000
->>>>>>> 3d9f4b45
 
 swh-lister (0.0.25-1~swh1) unstable-swh; urgency=medium
 
