<<<<<<< HEAD
swh-lister (0.7.0-1~swh1~bpo10+1) buster-swh; urgency=medium

  * Rebuild for buster-swh

 -- Software Heritage autobuilder (on jenkins-debian1) <jenkins@jenkins-debian1.internal.softwareheritage.org>  Mon, 01 Feb 2021 08:37:19 +0000
=======
swh-lister (0.7.1-1~swh1) unstable-swh; urgency=medium

  * New upstream release 0.7.1     - (tagged by Vincent SELLIER
    <vincent.sellier@softwareheritage.org> on 2021-02-01 17:52:33 +0100)
  * Upstream changes:     - v0.7.1     - * cgit: remove the repository
    urls's trailing /

 -- Software Heritage autobuilder (on jenkins-debian1) <jenkins@jenkins-debian1.internal.softwareheritage.org>  Mon, 01 Feb 2021 16:56:35 +0000
>>>>>>> ddd9b4aa

swh-lister (0.7.0-1~swh1) unstable-swh; urgency=medium

  * New upstream release 0.7.0     - (tagged by Antoine R. Dumont
    (@ardumont) <ardumont@softwareheritage.org> on 2021-02-01 09:31:30
    +0100)
  * Upstream changes:     - v0.7.0     - pattern: Bump packet split to
    chunk of 1000 records     - cgit: Compute origin urls out of a base
    git url when provided.     - gnu: Reimplement lister using new
    Lister API

 -- Software Heritage autobuilder (on jenkins-debian1) <jenkins@jenkins-debian1.internal.softwareheritage.org>  Mon, 01 Feb 2021 08:35:14 +0000

swh-lister (0.6.1-1~swh1) unstable-swh; urgency=medium

  * New upstream release 0.6.1     - (tagged by Antoine R. Dumont
    (@ardumont) <ardumont@softwareheritage.org> on 2021-01-29 09:07:21
    +0100)
  * Upstream changes:     - v0.6.1     - launchpad: Remove call to
    dataclasses.asdict on lister state     - launchpad: Prevent error
    due to origin listed twice     - Make debian lister constructors
    compatible with credentials     - launchpad/tasks: Fix ping task
    function name     - pattern: Make lister flush regularly origins to
    scheduler

 -- Software Heritage autobuilder (on jenkins-debian1) <jenkins@jenkins-debian1.internal.softwareheritage.org>  Fri, 29 Jan 2021 08:11:13 +0000

swh-lister (0.6.0-1~swh1) unstable-swh; urgency=medium

  * New upstream release 0.6.0     - (tagged by Antoine R. Dumont
    (@ardumont) <ardumont@softwareheritage.org> on 2021-01-28 15:48:32
    +0100)
  * Upstream changes:     - v0.6.0     - launchpad: Reimplement lister
    using new Lister API     - Make stateless lister constructors
    compatible with credentials

 -- Software Heritage autobuilder (on jenkins-debian1) <jenkins@jenkins-debian1.internal.softwareheritage.org>  Thu, 28 Jan 2021 14:52:49 +0000

swh-lister (0.5.4-1~swh1) unstable-swh; urgency=medium

  * New upstream release 0.5.4     - (tagged by Antoine R. Dumont
    (@ardumont) <ardumont@softwareheritage.org> on 2021-01-28 11:23:29
    +0100)
  * Upstream changes:     - v0.5.4     - gitlab: Deal with missing or
    trailing / in url input     - tox.ini: Work around build failure due
    to upstream release

 -- Software Heritage autobuilder (on jenkins-debian1) <jenkins@jenkins-debian1.internal.softwareheritage.org>  Thu, 28 Jan 2021 10:27:59 +0000

swh-lister (0.5.2-1~swh1) unstable-swh; urgency=medium

  * New upstream release 0.5.2     - (tagged by Antoine R. Dumont
    (@ardumont) <ardumont@softwareheritage.org> on 2021-01-27 17:19:10
    +0100)
  * Upstream changes:     - v0.5.2     - test_cli: Drop launchpad lister
    from the test_get_lister

 -- Software Heritage autobuilder (on jenkins-debian1) <jenkins@jenkins-debian1.internal.softwareheritage.org>  Wed, 27 Jan 2021 16:25:31 +0000

swh-lister (0.5.1-1~swh1) unstable-swh; urgency=medium

  * New upstream release 0.5.1     - (tagged by Antoine R. Dumont
    (@ardumont) <ardumont@softwareheritage.org> on 2021-01-27 16:39:20
    +0100)
  * Upstream changes:     - v0.5.1     - launchpad: Actually mock the
    anonymous login to launchpad     - Drop no longer
    swh.lister.core.{indexing,page_by_page}_lister     - tests: Drop
    unneeded reset instruction     - cgit: Don't stop the listing when a
    repository page is not available

 -- Software Heritage autobuilder (on jenkins-debian1) <jenkins@jenkins-debian1.internal.softwareheritage.org>  Wed, 27 Jan 2021 15:47:39 +0000

swh-lister (0.5.0-1~swh1) unstable-swh; urgency=medium

  * New upstream release 0.5.0     - (tagged by Antoine R. Dumont
    (@ardumont) <ardumont@softwareheritage.org> on 2021-01-27 14:33:24
    +0100)
  * Upstream changes:     - v0.5.0     - cgit: Add support for
    last_update information during listing     - Port Debian lister to
    new lister api     - gitlab: Implement keyset-based pagination
    listing     - cran: Retrieve last update date for each listed
    package     - Port CRAN lister to new lister api     - gitlab: Add
    support for last_update information during listing     - Port Gitea
    lister to new lister api     - Port cgit lister to the new lister
    api     - bitbucket: Pick random credentials in configuration and
    improve logging     - Port Gitlab lister to the new lister api     -
    Port Npm lister to new lister api     - Port PyPI lister to new
    lister api     - Port Bitbucket lister to new lister api     - Port
    Phabricator lister to new lister api     - Port GitHub lister to new
    lister api     - Introduce a simpler base pattern for lister
    implementations

 -- Software Heritage autobuilder (on jenkins-debian1) <jenkins@jenkins-debian1.internal.softwareheritage.org>  Wed, 27 Jan 2021 13:40:34 +0000

swh-lister (0.4.0-1~swh1) unstable-swh; urgency=medium

  * New upstream release 0.4.0     - (tagged by Antoine R. Dumont
    (@ardumont) <ardumont@softwareheritage.org> on 2020-11-23 15:47:05
    +0100)
  * Upstream changes:     - v0.4.0     - requirements: Rework
    dependencies     - tests: Reduce db initialization fixtures to a
    minimum     - Create listing task with a default of 3 if unspecified
    - lister.pytest_plugin: Simplify fixture setup     - tests: Clarify
    listers test configuration

 -- Software Heritage autobuilder (on jenkins-debian1) <jenkins@jenkins-debian1.internal.softwareheritage.org>  Mon, 23 Nov 2020 14:52:03 +0000

swh-lister (0.3.0-1~swh1) unstable-swh; urgency=medium

  * New upstream release 0.3.0     - (tagged by Antoine R. Dumont
    (@ardumont) <ardumont@softwareheritage.org> on 2020-10-19 09:50:43
    +0200)
  * Upstream changes:     - v0.3.0     - lister.config: Adapt scheduler
    configuration structure     - drop mock_get_scheduler which creates
    indirection for no good reason

 -- Software Heritage autobuilder (on jenkins-debian1) <jenkins@jenkins-debian1.internal.softwareheritage.org>  Mon, 19 Oct 2020 07:56:17 +0000

swh-lister (0.2.1-1~swh1) unstable-swh; urgency=medium

  * New upstream release 0.2.1     - (tagged by Antoine R. Dumont
    (@ardumont) <ardumont@softwareheritage.org> on 2020-10-07 14:02:42
    +0200)
  * Upstream changes:     - v0.2.1     - lister_base: Drop leftover
    mixin SWHConfig which is no longer used

 -- Software Heritage autobuilder (on jenkins-debian1) <jenkins@jenkins-debian1.internal.softwareheritage.org>  Wed, 07 Oct 2020 12:07:43 +0000

swh-lister (0.2.0-1~swh1) unstable-swh; urgency=medium

  * New upstream release 0.2.0     - (tagged by Antoine R. Dumont
    (@ardumont) <ardumont@softwareheritage.org> on 2020-10-06 09:33:33
    +0200)
  * Upstream changes:     - v0.2.0     - lister*: Migrate away from
    SWHConfig mixin     - tox.ini: pin black to the pre-commit version
    (19.10b0) to avoid flip-flops     - Run isort after the CLI import
    changes

 -- Software Heritage autobuilder (on jenkins-debian1) <jenkins@jenkins-debian1.internal.softwareheritage.org>  Tue, 06 Oct 2020 07:36:07 +0000

swh-lister (0.1.5-1~swh1) unstable-swh; urgency=medium

  * New upstream release 0.1.5     - (tagged by David Douard
    <david.douard@sdfa3.org> on 2020-09-25 11:51:57 +0200)
  * Upstream changes:     - v0.1.5

 -- Software Heritage autobuilder (on jenkins-debian1) <jenkins@jenkins-debian1.internal.softwareheritage.org>  Fri, 25 Sep 2020 09:55:44 +0000

swh-lister (0.1.4-1~swh1) unstable-swh; urgency=medium

  * New upstream release 0.1.4     - (tagged by Antoine R. Dumont
    (@ardumont) <ardumont@softwareheritage.org> on 2020-09-10 11:32:46
    +0200)
  * Upstream changes:     - v0.1.4     - gitea.lister: Fix uid to be
    unique across instance     - utils.split_range: Split into not
    overlapping ranges     - gitea.tasks: Fix parameter name from 'sort'
    to 'order'

 -- Software Heritage autobuilder (on jenkins-debian1) <jenkins@jenkins-debian1.internal.softwareheritage.org>  Thu, 10 Sep 2020 09:35:53 +0000

swh-lister (0.1.3-1~swh1) unstable-swh; urgency=medium

  * New upstream release 0.1.3     - (tagged by Vincent SELLIER
    <vincent.sellier@softwareheritage.org> on 2020-09-08 14:48:08 +0200)
  * Upstream changes:     - v0.1.3     - Launchpad: rename task name to
    match conventions     - tests: Separate lister instantiations

 -- Software Heritage autobuilder (on jenkins-debian1) <jenkins@jenkins-debian1.internal.softwareheritage.org>  Tue, 08 Sep 2020 12:53:22 +0000

swh-lister (0.1.2-1~swh1) unstable-swh; urgency=medium

  * New upstream release 0.1.2     - (tagged by Antoine R. Dumont
    (@ardumont) <ardumont@softwareheritage.org> on 2020-09-02 13:07:30
    +0200)
  * Upstream changes:     - v0.1.2     - pytest_plugin: Instantiate only
    lister with no particular setup     - pytest: Define plugin and
    declare it in the root conftest

 -- Software Heritage autobuilder (on jenkins-debian1) <jenkins@jenkins-debian1.internal.softwareheritage.org>  Wed, 02 Sep 2020 11:10:14 +0000

swh-lister (0.1.1-1~swh1) unstable-swh; urgency=medium

  * New upstream release 0.1.1     - (tagged by Antoine R. Dumont
    (@ardumont) <ardumont@softwareheritage.org> on 2020-09-01 16:08:48
    +0200)
  * Upstream changes:     - v0.1.1     - test_cli: Exclude launchpad
    lister from the check

 -- Software Heritage autobuilder (on jenkins-debian1) <jenkins@jenkins-debian1.internal.softwareheritage.org>  Tue, 01 Sep 2020 14:11:46 +0000

swh-lister (0.1.0-1~swh2) unstable-swh; urgency=medium

  * Update dependencies

 -- Antoine R. Dumont (@ardumont) <ardumont@softwareheritage.org>  Wed, 26 Aug 2020 16:05:03 +0000

swh-lister (0.1.0-1~swh1) unstable-swh; urgency=medium

  [ Nicolas Dandrimont ]
  * Use setuptools-scm instead of vcversioner

  [ Software Heritage autobuilder (on jenkins-debian1) ]
  * New upstream release 0.1.0     - (tagged by David Douard
    <david.douard@sdfa3.org> on 2020-08-25 18:33:55 +0200)
  * Upstream changes:     - v0.1.0

 -- Software Heritage autobuilder (on jenkins-debian1) <jenkins@jenkins-debian1.internal.softwareheritage.org>  Tue, 25 Aug 2020 16:39:28 +0000

swh-lister (0.0.50-1~swh1) unstable-swh; urgency=medium

  * New upstream release 0.0.50     - (tagged by Antoine R. Dumont
    (@ardumont) <antoine.romain.dumont@gmail.com> on 2020-01-20 10:44:57
    +0100)
  * Upstream changes:     - v0.0.50     - github.lister: Filter out
    partial repositories which break listing     - docs: Fix sphinx
    warnings     - core.lister_base: Improve slightly docs and types

 -- Software Heritage autobuilder (on jenkins-debian1) <jenkins@jenkins-debian1.internal.softwareheritage.org>  Mon, 20 Jan 2020 09:51:23 +0000

swh-lister (0.0.49-1~swh1) unstable-swh; urgency=medium

  * New upstream release 0.0.49     - (tagged by Antoine R. Dumont
    (@ardumont) <antoine.romain.dumont@gmail.com> on 2020-01-17 14:20:35
    +0100)
  * Upstream changes:     - v0.0.49     - github.lister: Use Retry-After
    header when rate limit reached

 -- Software Heritage autobuilder (on jenkins-debian1) <jenkins@jenkins-debian1.internal.softwareheritage.org>  Fri, 17 Jan 2020 13:27:56 +0000

swh-lister (0.0.48-1~swh1) unstable-swh; urgency=medium

  * New upstream release 0.0.48     - (tagged by Antoine R. Dumont
    (@ardumont) <antoine.romain.dumont@gmail.com> on 2020-01-16 13:56:12
    +0100)
  * Upstream changes:     - v0.0.48     - cran.lister: Use cran's
    canonical url for origin url     - cran.lister: Version uid so we
    can list new package versions     - cran.lister: Adapt docstring
    sample accordingly

 -- Software Heritage autobuilder (on jenkins-debian1) <jenkins@jenkins-debian1.internal.softwareheritage.org>  Thu, 16 Jan 2020 13:03:54 +0000

swh-lister (0.0.47-1~swh1) unstable-swh; urgency=medium

  * New upstream release 0.0.47     - (tagged by Antoine R. Dumont
    (@ardumont) <antoine.romain.dumont@gmail.com> on 2020-01-09 10:26:18
    +0100)
  * Upstream changes:     - v0.0.47     - cran.lister: Align loading
    tasks' with loader's expectation

 -- Software Heritage autobuilder (on jenkins-debian1) <jenkins@jenkins-debian1.internal.softwareheritage.org>  Thu, 09 Jan 2020 09:34:26 +0000

swh-lister (0.0.46-1~swh1) unstable-swh; urgency=medium

  * New upstream release 0.0.46     - (tagged by Antoine R. Dumont
    (@ardumont) <antoine.romain.dumont@gmail.com> on 2019-12-19 14:09:45
    +0100)
  * Upstream changes:     - v0.0.46     - lister.debian: Make debian
    init step idempotent and up-to-date     - lister_base: Split into
    chunks the tasks prior to creation

 -- Software Heritage autobuilder (on jenkins-debian1) <jenkins@jenkins-debian1.internal.softwareheritage.org>  Thu, 19 Dec 2019 13:16:45 +0000

swh-lister (0.0.45-1~swh1) unstable-swh; urgency=medium

  * New upstream release 0.0.45     - (tagged by Antoine R. Dumont
    (@ardumont) <antoine.romain.dumont@gmail.com> on 2019-12-10 11:27:17
    +0100)
  * Upstream changes:     - v0.0.45     - core: Align listers' task
    output (hg/git tasks) with expected format     - npm: Align lister's
    loader output tasks with expected format     - lister/tasks:
    Standardize return statements

 -- Software Heritage autobuilder (on jenkins-debian1) <jenkins@jenkins-debian1.internal.softwareheritage.org>  Tue, 10 Dec 2019 10:32:45 +0000

swh-lister (0.0.44-1~swh1) unstable-swh; urgency=medium

  * New upstream release 0.0.44     - (tagged by Nicolas Dandrimont
    <nicolas@dandrimont.eu> on 2019-11-22 16:15:54 +0100)
  * Upstream changes:     - Release swh.lister v0.0.44     - Define
    proper User Agents everywhere

 -- Software Heritage autobuilder (on jenkins-debian1) <jenkins@jenkins-debian1.internal.softwareheritage.org>  Fri, 22 Nov 2019 15:31:33 +0000

swh-lister (0.0.43-1~swh1) unstable-swh; urgency=medium

  * New upstream release 0.0.43     - (tagged by Antoine R. Dumont
    (@ardumont) <antoine.romain.dumont@gmail.com> on 2019-11-21 18:46:35
    +0100)
  * Upstream changes:     - v0.0.43     - lister.pypi: Align lister with
    pypi package loader     - lister.npm: Align lister with npm package
    loader     - lister.tests: Avoid duplication setup step     - Fix
    typos (and trailing ws) reported by codespell     - Add a pre-commit
    config file

 -- Software Heritage autobuilder (on jenkins-debian1) <jenkins@jenkins-debian1.internal.softwareheritage.org>  Thu, 21 Nov 2019 17:56:34 +0000

swh-lister (0.0.42-1~swh1) unstable-swh; urgency=medium

  * New upstream release 0.0.42     - (tagged by Antoine R. Dumont
    (@ardumont) <antoine.romain.dumont@gmail.com> on 2019-11-21 13:52:16
    +0100)
  * Upstream changes:     - v0.0.42     - cran/gnu: Rename task_type to
    load-archive-files     - lister.tests: Add missing task_type for
    package listers     - Migrate tox.ini to extras = xxx instead of
    deps = .[testing]     - Merge tox environments     - Include all
    requirements in MANIFEST.in     - lister.cli: Remove task type
    register cli

 -- Software Heritage autobuilder (on jenkins-debian1) <jenkins@jenkins-debian1.internal.softwareheritage.org>  Thu, 21 Nov 2019 13:00:29 +0000

swh-lister (0.0.41-1~swh1) unstable-swh; urgency=medium

  * New upstream release 0.0.41     - (tagged by Antoine R. Dumont
    (@ardumont) <antoine.romain.dumont@gmail.com> on 2019-11-15 12:02:13
    +0100)
  * Upstream changes:     - v0.0.41     - simple_lister: Flush to db
    more frequently     - gnu.lister: Use url as primary key     -
    gnu.lister.tests: Add missing assertion     - gnu.lister: Add
    missing retries_left parameter     - debian.models: Migrate tests
    from storage to debian lister model

 -- Software Heritage autobuilder (on jenkins-debian1) <jenkins@jenkins-debian1.internal.softwareheritage.org>  Fri, 15 Nov 2019 11:06:35 +0000

swh-lister (0.0.40-1~swh1) unstable-swh; urgency=medium

  * New upstream release 0.0.40     - (tagged by Nicolas Dandrimont
    <nicolas@dandrimont.eu> on 2019-11-13 13:54:38 +0100)
  * Upstream changes:     - Release swh.lister 0.0.40     - Fix bogus
    NotImplementedError on Area.index_uris

 -- Software Heritage autobuilder (on jenkins-debian1) <jenkins@jenkins-debian1.internal.softwareheritage.org>  Wed, 13 Nov 2019 13:02:08 +0000

swh-lister (0.0.39-1~swh1) unstable-swh; urgency=medium

  * New upstream release 0.0.39     - (tagged by Nicolas Dandrimont
    <nicolas@dandrimont.eu> on 2019-11-13 13:23:31 +0100)
  * Upstream changes:     - Release swh.lister 0.0.39     - Properly
    register all tasks     - Fix up db_partition_indices to avoid
    expensive scans

 -- Software Heritage autobuilder (on jenkins-debian1) <jenkins@jenkins-debian1.internal.softwareheritage.org>  Wed, 13 Nov 2019 12:28:33 +0000

swh-lister (0.0.38-1~swh1) unstable-swh; urgency=medium

  * New upstream release 0.0.38     - (tagged by Antoine R. Dumont
    (@ardumont) <antoine.romain.dumont@gmail.com> on 2019-11-06 15:55:46
    +0100)
  * Upstream changes:     - v0.0.38     - Remove swh.storage.schemata
    remnants

 -- Software Heritage autobuilder (on jenkins-debian1) <jenkins@jenkins-debian1.internal.softwareheritage.org>  Wed, 06 Nov 2019 15:00:16 +0000

swh-lister (0.0.37-1~swh1) unstable-swh; urgency=medium

  * New upstream release 0.0.37     - (tagged by Antoine R. Dumont
    (@ardumont) <antoine.romain.dumont@gmail.com> on 2019-11-06 15:06:51
    +0100)
  * Upstream changes:     - v0.0.37     - Update swh-core dependency

 -- Software Heritage autobuilder (on jenkins-debian1) <jenkins@jenkins-debian1.internal.softwareheritage.org>  Wed, 06 Nov 2019 14:18:31 +0000

swh-lister (0.0.36-1~swh1) unstable-swh; urgency=medium

  * New upstream release 0.0.36     - (tagged by Antoine R. Dumont
    (@ardumont) <antoine.romain.dumont@gmail.com> on 2019-11-06 11:33:33
    +0100)
  * Upstream changes:     - v0.0.36     - lister.*.tests: Add at least
    one integration test     - gnu.lister: Move gnu listers specifity
    within the lister's scope     - debian/lister: Use url parameter
    name instead of origin     - debian/model: Install lister model
    within the lister repository     - lister.*.tasks: Stop binding
    tasks to a specific instance of the     - celery app     -
    cran.lister: Refactor and fix cran lister     - github/lister:
    Prevent erroneous scheduler tasks disabling     -
    phabricator/lister: Fix lister     - setup.py: Kill deprecated swh-
    lister command     - Bootstrap typing annotations

 -- Software Heritage autobuilder (on jenkins-debian1) <jenkins@jenkins-debian1.internal.softwareheritage.org>  Wed, 06 Nov 2019 10:55:41 +0000

swh-lister (0.0.35-1~swh4) unstable-swh; urgency=medium

  * Fix runtime dependencies

 -- Antoine R. Dumont (@ardumont) <ardumont@softwareheritage.org>  Wed, 11 Sep 2019 10:58:01 +0200

swh-lister (0.0.35-1~swh3) unstable-swh; urgency=medium

  * Bump dh-python to >= 3 for pybuild.testfiles.

 -- Nicolas Dandrimont <olasd@debian.org>  Tue, 10 Sep 2019 14:58:11 +0200

swh-lister (0.0.35-1~swh2) unstable-swh; urgency=medium

  * Add egg-info to pybuild.testfiles. Close T1995.

 -- Nicolas Dandrimont <olasd@debian.org>  Tue, 10 Sep 2019 14:36:22 +0200

swh-lister (0.0.35-1~swh1) unstable-swh; urgency=medium

  * New upstream release 0.0.35     - (tagged by Antoine R. Dumont
    (@ardumont) <antoine.romain.dumont@gmail.com> on 2019-09-09 12:14:42
    +0200)
  * Upstream changes:     - v0.0.35     - Fix debian package

 -- Software Heritage autobuilder (on jenkins-debian1) <jenkins@jenkins-debian1.internal.softwareheritage.org>  Mon, 09 Sep 2019 10:19:02 +0000

swh-lister (0.0.34-1~swh1) unstable-swh; urgency=medium

  * New upstream release 0.0.34     - (tagged by Antoine R. Dumont
    (@ardumont) <antoine.romain.dumont@gmail.com> on 2019-09-06 14:03:39
    +0200)
  * Upstream changes:     - v0.0.34     - listers: Implement listers as
    plugins     - cgit: rewrite the CGit lister (and add more tests)
    - listers: simplify and unify constructor use     - phabricator:
    randomly select the API token in the provided list     - docs: Fix
    toc

 -- Software Heritage autobuilder (on jenkins-debian1) <jenkins@jenkins-debian1.internal.softwareheritage.org>  Fri, 06 Sep 2019 12:09:13 +0000

swh-lister (0.0.33-1~swh1) unstable-swh; urgency=medium

  * New upstream release 0.0.33     - (tagged by Antoine R. Dumont
    (@ardumont) <antoine.romain.dumont@gmail.com> on 2019-08-29 10:23:20
    +0200)
  * Upstream changes:     - v0.0.33     - lister.cli: Allow to list
    forges with policy and priority     - listers: Add New packagist
    lister     - listers: Allow to override policy and priority for
    scheduled tasks     - tests: Add tests to cli, pypi and improve
    lister core's     - docs: Add code of conduct document

 -- Software Heritage autobuilder (on jenkins-debian1) <jenkins@jenkins-debian1.internal.softwareheritage.org>  Thu, 29 Aug 2019 08:28:23 +0000

swh-lister (0.0.32-1~swh1) unstable-swh; urgency=medium

  * New upstream release 0.0.32     - (tagged by Antoine R. Dumont
    (@ardumont) <antoine.romain.dumont@gmail.com> on 2019-06-28 18:21:50
    +0200)
  * Upstream changes:     - v0.0.32     - Clean up dead code     - Add
    missing *.html sample for tests to run in packaging

 -- Software Heritage autobuilder (on jenkins-debian1) <jenkins@jenkins-debian1.internal.softwareheritage.org>  Fri, 28 Jun 2019 16:42:05 +0000

swh-lister (0.0.31-1~swh1) unstable-swh; urgency=medium

  * New upstream release 0.0.31     - (tagged by Antoine R. Dumont
    (@ardumont) <antoine.romain.dumont@gmail.com> on 2019-06-28 17:57:48
    +0200)
  * Upstream changes:     - v0.0.31     - Add cgit instance lister     -
    Add back description in cran lister     - Update contributors

 -- Software Heritage autobuilder (on jenkins-debian1) <jenkins@jenkins-debian1.internal.softwareheritage.org>  Fri, 28 Jun 2019 16:06:25 +0000

swh-lister (0.0.30-1~swh1) unstable-swh; urgency=medium

  * New upstream release 0.0.30     - (tagged by Antoine R. Dumont
    (@ardumont) <antoine.romain.dumont@gmail.com> on 2019-06-26 14:52:13
    +0200)
  * Upstream changes:     - v0.0.30     - Drop last description mentions
    for gitlab and cran listers.

 -- Software Heritage autobuilder (on jenkins-debian1) <jenkins@jenkins-debian1.internal.softwareheritage.org>  Wed, 26 Jun 2019 13:02:11 +0000

swh-lister (0.0.29-1~swh1) unstable-swh; urgency=medium

  * New upstream release 0.0.29     - (tagged by Antoine R. Dumont
    (@ardumont) <antoine.romain.dumont@gmail.com> on 2019-06-26 12:37:14
    +0200)
  * Upstream changes:     - v0.0.29     - lister: Fix bitbucket lister

 -- Software Heritage autobuilder (on jenkins-debian1) <jenkins@jenkins-debian1.internal.softwareheritage.org>  Wed, 26 Jun 2019 10:47:20 +0000

swh-lister (0.0.28-1~swh1) unstable-swh; urgency=medium

  * New upstream release 0.0.28     - (tagged by Antoine R. Dumont
    (@ardumont) <antoine.romain.dumont@gmail.com> on 2019-06-20 12:00:09
    +0200)
  * Upstream changes:     - v0.0.28     - listers: Remove unused columns
    `origin_id` / `description`     - gnu-lister: Use origin-type as
    'tar' (and not 'gnu')     - phabricator: Remove unused code

 -- Software Heritage autobuilder (on jenkins-debian1) <jenkins@jenkins-debian1.internal.softwareheritage.org>  Thu, 20 Jun 2019 10:07:48 +0000

swh-lister (0.0.27-1~swh1) unstable-swh; urgency=medium

  * New upstream release 0.0.27     - (tagged by Antoine R. Dumont
    (@ardumont) <antoine.romain.dumont@gmail.com> on 2019-06-18 10:27:09
    +0200)
  * Upstream changes:     - v0.0.27     - Unify lister tablenames to use
    consistently singular     - Add missing instance field to
    phabricator repository model

 -- Software Heritage autobuilder (on jenkins-debian1) <jenkins@jenkins-debian1.internal.softwareheritage.org>  Tue, 18 Jun 2019 08:44:38 +0000

swh-lister (0.0.26-1~swh1) unstable-swh; urgency=medium

  * New upstream release 0.0.26     - (tagged by Antoine R. Dumont
    (@ardumont) <antoine.romain.dumont@gmail.com> on 2019-06-17 17:53:33
    +0200)
  * Upstream changes:     - v0.0.26     - phabricator.lister: Use
    credentials setup from configuration file     - gitlab.lister:
    Remove request_params method override

 -- Software Heritage autobuilder (on jenkins-debian1) <jenkins@jenkins-debian1.internal.softwareheritage.org>  Mon, 17 Jun 2019 16:05:05 +0000

swh-lister (0.0.25-1~swh1) unstable-swh; urgency=medium

  * New upstream release 0.0.25     - (tagged by Antoine R. Dumont
    (@ardumont) <antoine.romain.dumont@gmail.com> on 2019-06-13 15:54:42
    +0200)
  * Upstream changes:     - v0.0.25     - Add new cran lister     -
    listers: Stop creating origins when scheduling new tasks

 -- Software Heritage autobuilder (on jenkins-debian1) <jenkins@jenkins-debian1.internal.softwareheritage.org>  Thu, 13 Jun 2019 13:59:30 +0000

swh-lister (0.0.24-1~swh1) unstable-swh; urgency=medium

  * New upstream release 0.0.24     - (tagged by Antoine R. Dumont
    (@ardumont) <antoine.romain.dumont@gmail.com> on 2019-06-12 12:02:54
    +0200)
  * Upstream changes:     - v0.0.24     - swh.lister.gnu: Add new gnu
    lister

 -- Software Heritage autobuilder (on jenkins-debian1) <jenkins@jenkins-debian1.internal.softwareheritage.org>  Wed, 12 Jun 2019 10:10:56 +0000

swh-lister (0.0.23-1~swh1) unstable-swh; urgency=medium

  * New upstream release 0.0.23     - (tagged by Antoine R. Dumont
    (@ardumont) <antoine.romain.dumont@gmail.com> on 2019-05-29 14:04:22
    +0200)
  * Upstream changes:     - v0.0.23     - lister: Unify credentials
    structure between listers

 -- Software Heritage autobuilder (on jenkins-debian1) <jenkins@jenkins-debian1.internal.softwareheritage.org>  Wed, 29 May 2019 12:10:51 +0000

swh-lister (0.0.22-1~swh1) unstable-swh; urgency=medium

  * New upstream release 0.0.22     - (tagged by Antoine Lambert
    <antoine.lambert@inria.fr> on 2019-05-23 10:59:39 +0200)
  * Upstream changes:     - version 0.0.22

 -- Software Heritage autobuilder (on jenkins-debian1) <jenkins@jenkins-debian1.internal.softwareheritage.org>  Thu, 23 May 2019 09:05:34 +0000

swh-lister (0.0.21-1~swh1) unstable-swh; urgency=medium

  * New upstream release 0.0.21     - (tagged by Antoine Lambert
    <antoine.lambert@inria.fr> on 2019-04-11 11:00:55 +0200)
  * Upstream changes:     - version 0.0.21

 -- Software Heritage autobuilder (on jenkins-debian1) <jenkins@jenkins-debian1.internal.softwareheritage.org>  Thu, 11 Apr 2019 09:05:30 +0000

swh-lister (0.0.20-1~swh1) unstable-swh; urgency=medium

  * New upstream release 0.0.20     - (tagged by Antoine R. Dumont
    (@ardumont) <antoine.romain.dumont@gmail.com> on 2019-02-14 10:50:06
    +0100)
  * Upstream changes:     - v0.0.20     - d/*: debian packaging files
    migrated to separated branches     - lister.cli: Fix spelling typo

 -- Software Heritage autobuilder (on jenkins-debian1) <jenkins@jenkins-debian1.internal.softwareheritage.org>  Thu, 14 Feb 2019 09:59:29 +0000

swh-lister (0.0.19-1~swh1) unstable-swh; urgency=medium

  * New upstream release 0.0.19     - (tagged by David Douard
    <david.douard@sdfa3.org> on 2019-02-07 17:36:33 +0100)
  * Upstream changes:     - v0.0.19

 -- Software Heritage autobuilder (on jenkins-debian1) <jenkins@jenkins-debian1.internal.softwareheritage.org>  Thu, 07 Feb 2019 16:42:39 +0000

swh-lister (0.0.18-1~swh1) unstable-swh; urgency=medium

  * v0.0.18
  * docs: add title and brief module description
  * gitlab.lister: Break asap when problem exists during fetch info
  * gitlab.lister: Do not expect gitlab instances to have credentials
  * setup: prepare for pypi upload
  * gitlab/models.py: drop unused import

 -- Antoine R. Dumont (@ardumont) <antoine.romain.dumont@gmail.com>  Mon, 08 Oct 2018 15:54:12 +0200

swh-lister (0.0.17-1~swh1) unstable-swh; urgency=medium

  * v0.0.17
  * Change pypi project url to use the /project api

 -- Antoine R. Dumont (@ardumont) <antoine.romain.dumont@gmail.com>  Tue, 18 Sep 2018 11:35:25 +0200

swh-lister (0.0.16-1~swh1) unstable-swh; urgency=medium

  * v0.0.16
  * Normalize PyPI name

 -- Antoine R. Dumont (@ardumont) <antoine.romain.dumont@gmail.com>  Fri, 14 Sep 2018 13:25:56 +0200

swh-lister (0.0.15-1~swh1) unstable-swh; urgency=medium

  * v0.0.15
  * Add pypi lister

 -- Antoine R. Dumont (@ardumont) <antoine.romain.dumont@gmail.com>  Thu, 06 Sep 2018 17:09:25 +0200

swh-lister (0.0.14-1~swh1) unstable-swh; urgency=medium

  * v0.0.14
  * core.lister_base: Batch create origins (storage) & tasks (scheduler)
  * swh.lister.cli: Add debian lister to the list of supported listers
  * README.md: Update to demo the lister debian run

 -- Antoine R. Dumont (@ardumont) <antoine.romain.dumont@gmail.com>  Tue, 31 Jul 2018 15:46:12 +0200

swh-lister (0.0.13-1~swh1) unstable-swh; urgency=medium

  * v0.0.13
  * Fix missing use cases when unable to retrieve information from the
    api
  * server
  * gitlab/lister: Allow specifying the number of elements to
  * read (default is 20, same as the current gitlab api)

 -- Antoine R. Dumont (@ardumont) <antoine.romain.dumont@gmail.com>  Fri, 20 Jul 2018 13:46:04 +0200

swh-lister (0.0.12-1~swh1) unstable-swh; urgency=medium

  * v0.0.12
  * swh.lister.gitlab.tasks: Use gitlab as instance name for gitlab.com
  * README.md: Add gitlab to the lister implementations referenced
  * core/lister_base: Remove unused import

 -- Antoine R. Dumont (@ardumont) <antoine.romain.dumont@gmail.com>  Thu, 19 Jul 2018 11:29:14 +0200

swh-lister (0.0.11-1~swh1) unstable-swh; urgency=medium

  * v0.0.11
  * lister/gitlab: Add gitlab lister
  * docs: Update documentation to demonstrate how to run a lister
    locally
  * core/lister: Make the listers' scheduler configuration adaptable
  * debian/*: Fix debian packaging tests

 -- Antoine R. Dumont (@ardumont) <antoine.romain.dumont@gmail.com>  Wed, 18 Jul 2018 14:16:56 +0200

swh-lister (0.0.10-1~swh1) unstable-swh; urgency=medium

  * Release swh.lister v0.0.10
  * Add missing task_queue attribute for debian listing tasks
  * Make sure tests run during build
  * Clean up runtime dependencies

 -- Nicolas Dandrimont <nicolas@dandrimont.eu>  Mon, 30 Oct 2017 17:37:25 +0100

swh-lister (0.0.9-1~swh1) unstable-swh; urgency=medium

  * Release swh.lister v0.0.9
  * Add tasks for the Debian lister

 -- Nicolas Dandrimont <nicolas@dandrimont.eu>  Mon, 30 Oct 2017 14:20:58 +0100

swh-lister (0.0.8-1~swh1) unstable-swh; urgency=medium

  * Release swh.lister v0.0.8
  * Add versioned dependency on sqlalchemy

 -- Nicolas Dandrimont <nicolas@dandrimont.eu>  Fri, 13 Oct 2017 12:15:38 +0200

swh-lister (0.0.7-1~swh1) unstable-swh; urgency=medium

  * Release swh.lister version 0.0.7
  * Update packaging runes

 -- Nicolas Dandrimont <nicolas@dandrimont.eu>  Thu, 12 Oct 2017 18:07:52 +0200

swh-lister (0.0.6-1~swh1) unstable-swh; urgency=medium

  * Release swh.lister v0.0.6
  * Add new debian lister

 -- Nicolas Dandrimont <nicolas@dandrimont.eu>  Wed, 11 Oct 2017 17:59:47 +0200

swh-lister (0.0.5-1~swh1) unstable-swh; urgency=medium

  * Release swh.lister 0.0.5
  * Make the lister more generic
  * Add bitbucket lister
  * Update tasks to new swh.scheduler API

 -- Nicolas Dandrimont <nicolas@dandrimont.eu>  Mon, 12 Jun 2017 18:22:13 +0200

swh-lister (0.0.4-1~swh1) unstable-swh; urgency=medium

  * v0.0.4
  * Update storage configuration reading

 -- Antoine R. Dumont (@ardumont) <antoine.romain.dumont@gmail.com>  Thu, 15 Dec 2016 19:07:24 +0100

swh-lister (0.0.3-1~swh1) unstable-swh; urgency=medium

  * Release swh.lister.github v0.0.3
  * Generate swh.scheduler tasks and swh.storage origins on the fly
  * Use celery tasks to schedule own work

 -- Nicolas Dandrimont <nicolas@dandrimont.eu>  Thu, 20 Oct 2016 17:30:39 +0200

swh-lister (0.0.2-1~swh1) unstable-swh; urgency=medium

  * Release swh.lister.github 0.0.2
  * Move constants to a constants module to avoid circular imports

 -- Nicolas Dandrimont <nicolas@dandrimont.eu>  Thu, 17 Mar 2016 20:35:11 +0100

swh-lister (0.0.1-1~swh1) unstable-swh; urgency=medium

  * Initial release
  * Release swh.lister.github v0.0.1

 -- Nicolas Dandrimont <nicolas@dandrimont.eu>  Thu, 17 Mar 2016 19:01:20 +0100<|MERGE_RESOLUTION|>--- conflicted
+++ resolved
@@ -1,10 +1,3 @@
-<<<<<<< HEAD
-swh-lister (0.7.0-1~swh1~bpo10+1) buster-swh; urgency=medium
-
-  * Rebuild for buster-swh
-
- -- Software Heritage autobuilder (on jenkins-debian1) <jenkins@jenkins-debian1.internal.softwareheritage.org>  Mon, 01 Feb 2021 08:37:19 +0000
-=======
 swh-lister (0.7.1-1~swh1) unstable-swh; urgency=medium
 
   * New upstream release 0.7.1     - (tagged by Vincent SELLIER
@@ -13,7 +6,6 @@
     urls's trailing /
 
  -- Software Heritage autobuilder (on jenkins-debian1) <jenkins@jenkins-debian1.internal.softwareheritage.org>  Mon, 01 Feb 2021 16:56:35 +0000
->>>>>>> ddd9b4aa
 
 swh-lister (0.7.0-1~swh1) unstable-swh; urgency=medium
 
