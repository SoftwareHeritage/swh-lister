<<<<<<< HEAD
swh-lister (0.0.43-1~swh1~bpo10+1) buster-swh; urgency=medium

  * Rebuild for buster-swh

 -- Software Heritage autobuilder (on jenkins-debian1) <jenkins@jenkins-debian1.internal.softwareheritage.org>  Thu, 21 Nov 2019 18:00:29 +0000
=======
swh-lister (0.0.44-1~swh1) unstable-swh; urgency=medium

  * New upstream release 0.0.44     - (tagged by Nicolas Dandrimont
    <nicolas@dandrimont.eu> on 2019-11-22 16:15:54 +0100)
  * Upstream changes:     - Release swh.lister v0.0.44     - Define
    proper User Agents everywhere

 -- Software Heritage autobuilder (on jenkins-debian1) <jenkins@jenkins-debian1.internal.softwareheritage.org>  Fri, 22 Nov 2019 15:31:33 +0000
>>>>>>> aea2a27d

swh-lister (0.0.43-1~swh1) unstable-swh; urgency=medium

  * New upstream release 0.0.43     - (tagged by Antoine R. Dumont
    (@ardumont) <antoine.romain.dumont@gmail.com> on 2019-11-21 18:46:35
    +0100)
  * Upstream changes:     - v0.0.43     - lister.pypi: Align lister with
    pypi package loader     - lister.npm: Align lister with npm package
    loader     - lister.tests: Avoid duplication setup step     - Fix
    typos (and trailing ws) reported by codespell     - Add a pre-commit
    config file

 -- Software Heritage autobuilder (on jenkins-debian1) <jenkins@jenkins-debian1.internal.softwareheritage.org>  Thu, 21 Nov 2019 17:56:34 +0000

swh-lister (0.0.42-1~swh1) unstable-swh; urgency=medium

  * New upstream release 0.0.42     - (tagged by Antoine R. Dumont
    (@ardumont) <antoine.romain.dumont@gmail.com> on 2019-11-21 13:52:16
    +0100)
  * Upstream changes:     - v0.0.42     - cran/gnu: Rename task_type to
    load-archive-files     - lister.tests: Add missing task_type for
    package listers     - Migrate tox.ini to extras = xxx instead of
    deps = .[testing]     - Merge tox environments     - Include all
    requirements in MANIFEST.in     - lister.cli: Remove task type
    register cli

 -- Software Heritage autobuilder (on jenkins-debian1) <jenkins@jenkins-debian1.internal.softwareheritage.org>  Thu, 21 Nov 2019 13:00:29 +0000

swh-lister (0.0.41-1~swh1) unstable-swh; urgency=medium

  * New upstream release 0.0.41     - (tagged by Antoine R. Dumont
    (@ardumont) <antoine.romain.dumont@gmail.com> on 2019-11-15 12:02:13
    +0100)
  * Upstream changes:     - v0.0.41     - simple_lister: Flush to db
    more frequently     - gnu.lister: Use url as primary key     -
    gnu.lister.tests: Add missing assertion     - gnu.lister: Add
    missing retries_left parameter     - debian.models: Migrate tests
    from storage to debian lister model

 -- Software Heritage autobuilder (on jenkins-debian1) <jenkins@jenkins-debian1.internal.softwareheritage.org>  Fri, 15 Nov 2019 11:06:35 +0000

swh-lister (0.0.40-1~swh1) unstable-swh; urgency=medium

  * New upstream release 0.0.40     - (tagged by Nicolas Dandrimont
    <nicolas@dandrimont.eu> on 2019-11-13 13:54:38 +0100)
  * Upstream changes:     - Release swh.lister 0.0.40     - Fix bogus
    NotImplementedError on Area.index_uris

 -- Software Heritage autobuilder (on jenkins-debian1) <jenkins@jenkins-debian1.internal.softwareheritage.org>  Wed, 13 Nov 2019 13:02:08 +0000

swh-lister (0.0.39-1~swh1) unstable-swh; urgency=medium

  * New upstream release 0.0.39     - (tagged by Nicolas Dandrimont
    <nicolas@dandrimont.eu> on 2019-11-13 13:23:31 +0100)
  * Upstream changes:     - Release swh.lister 0.0.39     - Properly
    register all tasks     - Fix up db_partition_indices to avoid
    expensive scans

 -- Software Heritage autobuilder (on jenkins-debian1) <jenkins@jenkins-debian1.internal.softwareheritage.org>  Wed, 13 Nov 2019 12:28:33 +0000

swh-lister (0.0.38-1~swh1) unstable-swh; urgency=medium

  * New upstream release 0.0.38     - (tagged by Antoine R. Dumont
    (@ardumont) <antoine.romain.dumont@gmail.com> on 2019-11-06 15:55:46
    +0100)
  * Upstream changes:     - v0.0.38     - Remove swh.storage.schemata
    remnants

 -- Software Heritage autobuilder (on jenkins-debian1) <jenkins@jenkins-debian1.internal.softwareheritage.org>  Wed, 06 Nov 2019 15:00:16 +0000

swh-lister (0.0.37-1~swh1) unstable-swh; urgency=medium

  * New upstream release 0.0.37     - (tagged by Antoine R. Dumont
    (@ardumont) <antoine.romain.dumont@gmail.com> on 2019-11-06 15:06:51
    +0100)
  * Upstream changes:     - v0.0.37     - Update swh-core dependency

 -- Software Heritage autobuilder (on jenkins-debian1) <jenkins@jenkins-debian1.internal.softwareheritage.org>  Wed, 06 Nov 2019 14:18:31 +0000

swh-lister (0.0.36-1~swh1) unstable-swh; urgency=medium

  * New upstream release 0.0.36     - (tagged by Antoine R. Dumont
    (@ardumont) <antoine.romain.dumont@gmail.com> on 2019-11-06 11:33:33
    +0100)
  * Upstream changes:     - v0.0.36     - lister.*.tests: Add at least
    one integration test     - gnu.lister: Move gnu listers specifity
    within the lister's scope     - debian/lister: Use url parameter
    name instead of origin     - debian/model: Install lister model
    within the lister repository     - lister.*.tasks: Stop binding
    tasks to a specific instance of the     - celery app     -
    cran.lister: Refactor and fix cran lister     - github/lister:
    Prevent erroneous scheduler tasks disabling     -
    phabricator/lister: Fix lister     - setup.py: Kill deprecated swh-
    lister command     - Bootstrap typing annotations

 -- Software Heritage autobuilder (on jenkins-debian1) <jenkins@jenkins-debian1.internal.softwareheritage.org>  Wed, 06 Nov 2019 10:55:41 +0000

swh-lister (0.0.35-1~swh4) unstable-swh; urgency=medium

  * Fix runtime dependencies

 -- Antoine R. Dumont (@ardumont) <ardumont@softwareheritage.org>  Wed, 11 Sep 2019 10:58:01 +0200

swh-lister (0.0.35-1~swh3) unstable-swh; urgency=medium

  * Bump dh-python to >= 3 for pybuild.testfiles.

 -- Nicolas Dandrimont <olasd@debian.org>  Tue, 10 Sep 2019 14:58:11 +0200

swh-lister (0.0.35-1~swh2) unstable-swh; urgency=medium

  * Add egg-info to pybuild.testfiles. Close T1995.

 -- Nicolas Dandrimont <olasd@debian.org>  Tue, 10 Sep 2019 14:36:22 +0200

swh-lister (0.0.35-1~swh1) unstable-swh; urgency=medium

  * New upstream release 0.0.35     - (tagged by Antoine R. Dumont
    (@ardumont) <antoine.romain.dumont@gmail.com> on 2019-09-09 12:14:42
    +0200)
  * Upstream changes:     - v0.0.35     - Fix debian package

 -- Software Heritage autobuilder (on jenkins-debian1) <jenkins@jenkins-debian1.internal.softwareheritage.org>  Mon, 09 Sep 2019 10:19:02 +0000

swh-lister (0.0.34-1~swh1) unstable-swh; urgency=medium

  * New upstream release 0.0.34     - (tagged by Antoine R. Dumont
    (@ardumont) <antoine.romain.dumont@gmail.com> on 2019-09-06 14:03:39
    +0200)
  * Upstream changes:     - v0.0.34     - listers: Implement listers as
    plugins     - cgit: rewrite the CGit lister (and add more tests)
    - listers: simplify and unify constructor use     - phabricator:
    randomly select the API token in the provided list     - docs: Fix
    toc

 -- Software Heritage autobuilder (on jenkins-debian1) <jenkins@jenkins-debian1.internal.softwareheritage.org>  Fri, 06 Sep 2019 12:09:13 +0000

swh-lister (0.0.33-1~swh1) unstable-swh; urgency=medium

  * New upstream release 0.0.33     - (tagged by Antoine R. Dumont
    (@ardumont) <antoine.romain.dumont@gmail.com> on 2019-08-29 10:23:20
    +0200)
  * Upstream changes:     - v0.0.33     - lister.cli: Allow to list
    forges with policy and priority     - listers: Add New packagist
    lister     - listers: Allow to override policy and priority for
    scheduled tasks     - tests: Add tests to cli, pypi and improve
    lister core's     - docs: Add code of conduct document

 -- Software Heritage autobuilder (on jenkins-debian1) <jenkins@jenkins-debian1.internal.softwareheritage.org>  Thu, 29 Aug 2019 08:28:23 +0000

swh-lister (0.0.32-1~swh1) unstable-swh; urgency=medium

  * New upstream release 0.0.32     - (tagged by Antoine R. Dumont
    (@ardumont) <antoine.romain.dumont@gmail.com> on 2019-06-28 18:21:50
    +0200)
  * Upstream changes:     - v0.0.32     - Clean up dead code     - Add
    missing *.html sample for tests to run in packaging

 -- Software Heritage autobuilder (on jenkins-debian1) <jenkins@jenkins-debian1.internal.softwareheritage.org>  Fri, 28 Jun 2019 16:42:05 +0000

swh-lister (0.0.31-1~swh1) unstable-swh; urgency=medium

  * New upstream release 0.0.31     - (tagged by Antoine R. Dumont
    (@ardumont) <antoine.romain.dumont@gmail.com> on 2019-06-28 17:57:48
    +0200)
  * Upstream changes:     - v0.0.31     - Add cgit instance lister     -
    Add back description in cran lister     - Update contributors

 -- Software Heritage autobuilder (on jenkins-debian1) <jenkins@jenkins-debian1.internal.softwareheritage.org>  Fri, 28 Jun 2019 16:06:25 +0000

swh-lister (0.0.30-1~swh1) unstable-swh; urgency=medium

  * New upstream release 0.0.30     - (tagged by Antoine R. Dumont
    (@ardumont) <antoine.romain.dumont@gmail.com> on 2019-06-26 14:52:13
    +0200)
  * Upstream changes:     - v0.0.30     - Drop last description mentions
    for gitlab and cran listers.

 -- Software Heritage autobuilder (on jenkins-debian1) <jenkins@jenkins-debian1.internal.softwareheritage.org>  Wed, 26 Jun 2019 13:02:11 +0000

swh-lister (0.0.29-1~swh1) unstable-swh; urgency=medium

  * New upstream release 0.0.29     - (tagged by Antoine R. Dumont
    (@ardumont) <antoine.romain.dumont@gmail.com> on 2019-06-26 12:37:14
    +0200)
  * Upstream changes:     - v0.0.29     - lister: Fix bitbucket lister

 -- Software Heritage autobuilder (on jenkins-debian1) <jenkins@jenkins-debian1.internal.softwareheritage.org>  Wed, 26 Jun 2019 10:47:20 +0000

swh-lister (0.0.28-1~swh1) unstable-swh; urgency=medium

  * New upstream release 0.0.28     - (tagged by Antoine R. Dumont
    (@ardumont) <antoine.romain.dumont@gmail.com> on 2019-06-20 12:00:09
    +0200)
  * Upstream changes:     - v0.0.28     - listers: Remove unused columns
    `origin_id` / `description`     - gnu-lister: Use origin-type as
    'tar' (and not 'gnu')     - phabricator: Remove unused code

 -- Software Heritage autobuilder (on jenkins-debian1) <jenkins@jenkins-debian1.internal.softwareheritage.org>  Thu, 20 Jun 2019 10:07:48 +0000

swh-lister (0.0.27-1~swh1) unstable-swh; urgency=medium

  * New upstream release 0.0.27     - (tagged by Antoine R. Dumont
    (@ardumont) <antoine.romain.dumont@gmail.com> on 2019-06-18 10:27:09
    +0200)
  * Upstream changes:     - v0.0.27     - Unify lister tablenames to use
    consistently singular     - Add missing instance field to
    phabricator repository model

 -- Software Heritage autobuilder (on jenkins-debian1) <jenkins@jenkins-debian1.internal.softwareheritage.org>  Tue, 18 Jun 2019 08:44:38 +0000

swh-lister (0.0.26-1~swh1) unstable-swh; urgency=medium

  * New upstream release 0.0.26     - (tagged by Antoine R. Dumont
    (@ardumont) <antoine.romain.dumont@gmail.com> on 2019-06-17 17:53:33
    +0200)
  * Upstream changes:     - v0.0.26     - phabricator.lister: Use
    credentials setup from configuration file     - gitlab.lister:
    Remove request_params method override

 -- Software Heritage autobuilder (on jenkins-debian1) <jenkins@jenkins-debian1.internal.softwareheritage.org>  Mon, 17 Jun 2019 16:05:05 +0000

swh-lister (0.0.25-1~swh1) unstable-swh; urgency=medium

  * New upstream release 0.0.25     - (tagged by Antoine R. Dumont
    (@ardumont) <antoine.romain.dumont@gmail.com> on 2019-06-13 15:54:42
    +0200)
  * Upstream changes:     - v0.0.25     - Add new cran lister     -
    listers: Stop creating origins when scheduling new tasks

 -- Software Heritage autobuilder (on jenkins-debian1) <jenkins@jenkins-debian1.internal.softwareheritage.org>  Thu, 13 Jun 2019 13:59:30 +0000

swh-lister (0.0.24-1~swh1) unstable-swh; urgency=medium

  * New upstream release 0.0.24     - (tagged by Antoine R. Dumont
    (@ardumont) <antoine.romain.dumont@gmail.com> on 2019-06-12 12:02:54
    +0200)
  * Upstream changes:     - v0.0.24     - swh.lister.gnu: Add new gnu
    lister

 -- Software Heritage autobuilder (on jenkins-debian1) <jenkins@jenkins-debian1.internal.softwareheritage.org>  Wed, 12 Jun 2019 10:10:56 +0000

swh-lister (0.0.23-1~swh1) unstable-swh; urgency=medium

  * New upstream release 0.0.23     - (tagged by Antoine R. Dumont
    (@ardumont) <antoine.romain.dumont@gmail.com> on 2019-05-29 14:04:22
    +0200)
  * Upstream changes:     - v0.0.23     - lister: Unify credentials
    structure between listers

 -- Software Heritage autobuilder (on jenkins-debian1) <jenkins@jenkins-debian1.internal.softwareheritage.org>  Wed, 29 May 2019 12:10:51 +0000

swh-lister (0.0.22-1~swh1) unstable-swh; urgency=medium

  * New upstream release 0.0.22     - (tagged by Antoine Lambert
    <antoine.lambert@inria.fr> on 2019-05-23 10:59:39 +0200)
  * Upstream changes:     - version 0.0.22

 -- Software Heritage autobuilder (on jenkins-debian1) <jenkins@jenkins-debian1.internal.softwareheritage.org>  Thu, 23 May 2019 09:05:34 +0000

swh-lister (0.0.21-1~swh1) unstable-swh; urgency=medium

  * New upstream release 0.0.21     - (tagged by Antoine Lambert
    <antoine.lambert@inria.fr> on 2019-04-11 11:00:55 +0200)
  * Upstream changes:     - version 0.0.21

 -- Software Heritage autobuilder (on jenkins-debian1) <jenkins@jenkins-debian1.internal.softwareheritage.org>  Thu, 11 Apr 2019 09:05:30 +0000

swh-lister (0.0.20-1~swh1) unstable-swh; urgency=medium

  * New upstream release 0.0.20     - (tagged by Antoine R. Dumont
    (@ardumont) <antoine.romain.dumont@gmail.com> on 2019-02-14 10:50:06
    +0100)
  * Upstream changes:     - v0.0.20     - d/*: debian packaging files
    migrated to separated branches     - lister.cli: Fix spelling typo

 -- Software Heritage autobuilder (on jenkins-debian1) <jenkins@jenkins-debian1.internal.softwareheritage.org>  Thu, 14 Feb 2019 09:59:29 +0000

swh-lister (0.0.19-1~swh1) unstable-swh; urgency=medium

  * New upstream release 0.0.19     - (tagged by David Douard
    <david.douard@sdfa3.org> on 2019-02-07 17:36:33 +0100)
  * Upstream changes:     - v0.0.19

 -- Software Heritage autobuilder (on jenkins-debian1) <jenkins@jenkins-debian1.internal.softwareheritage.org>  Thu, 07 Feb 2019 16:42:39 +0000

swh-lister (0.0.18-1~swh1) unstable-swh; urgency=medium

  * v0.0.18
  * docs: add title and brief module description
  * gitlab.lister: Break asap when problem exists during fetch info
  * gitlab.lister: Do not expect gitlab instances to have credentials
  * setup: prepare for pypi upload
  * gitlab/models.py: drop unused import

 -- Antoine R. Dumont (@ardumont) <antoine.romain.dumont@gmail.com>  Mon, 08 Oct 2018 15:54:12 +0200

swh-lister (0.0.17-1~swh1) unstable-swh; urgency=medium

  * v0.0.17
  * Change pypi project url to use the /project api

 -- Antoine R. Dumont (@ardumont) <antoine.romain.dumont@gmail.com>  Tue, 18 Sep 2018 11:35:25 +0200

swh-lister (0.0.16-1~swh1) unstable-swh; urgency=medium

  * v0.0.16
  * Normalize PyPI name

 -- Antoine R. Dumont (@ardumont) <antoine.romain.dumont@gmail.com>  Fri, 14 Sep 2018 13:25:56 +0200

swh-lister (0.0.15-1~swh1) unstable-swh; urgency=medium

  * v0.0.15
  * Add pypi lister

 -- Antoine R. Dumont (@ardumont) <antoine.romain.dumont@gmail.com>  Thu, 06 Sep 2018 17:09:25 +0200

swh-lister (0.0.14-1~swh1) unstable-swh; urgency=medium

  * v0.0.14
  * core.lister_base: Batch create origins (storage) & tasks (scheduler)
  * swh.lister.cli: Add debian lister to the list of supported listers
  * README.md: Update to demo the lister debian run

 -- Antoine R. Dumont (@ardumont) <antoine.romain.dumont@gmail.com>  Tue, 31 Jul 2018 15:46:12 +0200

swh-lister (0.0.13-1~swh1) unstable-swh; urgency=medium

  * v0.0.13
  * Fix missing use cases when unable to retrieve information from the
    api
  * server
  * gitlab/lister: Allow specifying the number of elements to
  * read (default is 20, same as the current gitlab api)

 -- Antoine R. Dumont (@ardumont) <antoine.romain.dumont@gmail.com>  Fri, 20 Jul 2018 13:46:04 +0200

swh-lister (0.0.12-1~swh1) unstable-swh; urgency=medium

  * v0.0.12
  * swh.lister.gitlab.tasks: Use gitlab as instance name for gitlab.com
  * README.md: Add gitlab to the lister implementations referenced
  * core/lister_base: Remove unused import

 -- Antoine R. Dumont (@ardumont) <antoine.romain.dumont@gmail.com>  Thu, 19 Jul 2018 11:29:14 +0200

swh-lister (0.0.11-1~swh1) unstable-swh; urgency=medium

  * v0.0.11
  * lister/gitlab: Add gitlab lister
  * docs: Update documentation to demonstrate how to run a lister
    locally
  * core/lister: Make the listers' scheduler configuration adaptable
  * debian/*: Fix debian packaging tests

 -- Antoine R. Dumont (@ardumont) <antoine.romain.dumont@gmail.com>  Wed, 18 Jul 2018 14:16:56 +0200

swh-lister (0.0.10-1~swh1) unstable-swh; urgency=medium

  * Release swh.lister v0.0.10
  * Add missing task_queue attribute for debian listing tasks
  * Make sure tests run during build
  * Clean up runtime dependencies

 -- Nicolas Dandrimont <nicolas@dandrimont.eu>  Mon, 30 Oct 2017 17:37:25 +0100

swh-lister (0.0.9-1~swh1) unstable-swh; urgency=medium

  * Release swh.lister v0.0.9
  * Add tasks for the Debian lister

 -- Nicolas Dandrimont <nicolas@dandrimont.eu>  Mon, 30 Oct 2017 14:20:58 +0100

swh-lister (0.0.8-1~swh1) unstable-swh; urgency=medium

  * Release swh.lister v0.0.8
  * Add versioned dependency on sqlalchemy

 -- Nicolas Dandrimont <nicolas@dandrimont.eu>  Fri, 13 Oct 2017 12:15:38 +0200

swh-lister (0.0.7-1~swh1) unstable-swh; urgency=medium

  * Release swh.lister version 0.0.7
  * Update packaging runes

 -- Nicolas Dandrimont <nicolas@dandrimont.eu>  Thu, 12 Oct 2017 18:07:52 +0200

swh-lister (0.0.6-1~swh1) unstable-swh; urgency=medium

  * Release swh.lister v0.0.6
  * Add new debian lister

 -- Nicolas Dandrimont <nicolas@dandrimont.eu>  Wed, 11 Oct 2017 17:59:47 +0200

swh-lister (0.0.5-1~swh1) unstable-swh; urgency=medium

  * Release swh.lister 0.0.5
  * Make the lister more generic
  * Add bitbucket lister
  * Update tasks to new swh.scheduler API

 -- Nicolas Dandrimont <nicolas@dandrimont.eu>  Mon, 12 Jun 2017 18:22:13 +0200

swh-lister (0.0.4-1~swh1) unstable-swh; urgency=medium

  * v0.0.4
  * Update storage configuration reading

 -- Antoine R. Dumont (@ardumont) <antoine.romain.dumont@gmail.com>  Thu, 15 Dec 2016 19:07:24 +0100

swh-lister (0.0.3-1~swh1) unstable-swh; urgency=medium

  * Release swh.lister.github v0.0.3
  * Generate swh.scheduler tasks and swh.storage origins on the fly
  * Use celery tasks to schedule own work

 -- Nicolas Dandrimont <nicolas@dandrimont.eu>  Thu, 20 Oct 2016 17:30:39 +0200

swh-lister (0.0.2-1~swh1) unstable-swh; urgency=medium

  * Release swh.lister.github 0.0.2
  * Move constants to a constants module to avoid circular imports

 -- Nicolas Dandrimont <nicolas@dandrimont.eu>  Thu, 17 Mar 2016 20:35:11 +0100

swh-lister (0.0.1-1~swh1) unstable-swh; urgency=medium

  * Initial release
  * Release swh.lister.github v0.0.1

 -- Nicolas Dandrimont <nicolas@dandrimont.eu>  Thu, 17 Mar 2016 19:01:20 +0100<|MERGE_RESOLUTION|>--- conflicted
+++ resolved
@@ -1,10 +1,3 @@
-<<<<<<< HEAD
-swh-lister (0.0.43-1~swh1~bpo10+1) buster-swh; urgency=medium
-
-  * Rebuild for buster-swh
-
- -- Software Heritage autobuilder (on jenkins-debian1) <jenkins@jenkins-debian1.internal.softwareheritage.org>  Thu, 21 Nov 2019 18:00:29 +0000
-=======
 swh-lister (0.0.44-1~swh1) unstable-swh; urgency=medium
 
   * New upstream release 0.0.44     - (tagged by Nicolas Dandrimont
@@ -13,7 +6,6 @@
     proper User Agents everywhere
 
  -- Software Heritage autobuilder (on jenkins-debian1) <jenkins@jenkins-debian1.internal.softwareheritage.org>  Fri, 22 Nov 2019 15:31:33 +0000
->>>>>>> aea2a27d
 
 swh-lister (0.0.43-1~swh1) unstable-swh; urgency=medium
 
