--- conflicted
+++ resolved
@@ -1,17 +1,9 @@
-<<<<<<< HEAD
-swh-lister (0.0.3-1~swh1~bpo9+1) stretch-swh; urgency=medium
-
-  * Rebuild for stretch-backports.
-
- -- Nicolas Dandrimont <nicolas@dandrimont.eu>  Thu, 20 Oct 2016 17:30:39 +0200
-=======
 swh-lister (0.0.4-1~swh1) unstable-swh; urgency=medium
 
   * v0.0.4
   * Update storage configuration reading
 
  -- Antoine R. Dumont (@ardumont) <antoine.romain.dumont@gmail.com>  Thu, 15 Dec 2016 19:07:24 +0100
->>>>>>> 2e671dda
 
 swh-lister (0.0.3-1~swh1) unstable-swh; urgency=medium
 
