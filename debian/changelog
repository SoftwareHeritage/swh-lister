<<<<<<< HEAD
swh-lister (0.0.38-1~swh1~bpo10+1) buster-swh; urgency=medium

  * Rebuild for buster-swh

 -- Software Heritage autobuilder (on jenkins-debian1) <jenkins@jenkins-debian1.internal.softwareheritage.org>  Wed, 06 Nov 2019 15:02:46 +0000
=======
swh-lister (0.0.39-1~swh1) unstable-swh; urgency=medium

  * New upstream release 0.0.39     - (tagged by Nicolas Dandrimont
    <nicolas@dandrimont.eu> on 2019-11-13 13:23:31 +0100)
  * Upstream changes:     - Release swh.lister 0.0.39     - Properly
    register all tasks     - Fix up db_partition_indices to avoid
    expensive scans

 -- Software Heritage autobuilder (on jenkins-debian1) <jenkins@jenkins-debian1.internal.softwareheritage.org>  Wed, 13 Nov 2019 12:28:33 +0000
>>>>>>> 46811390

swh-lister (0.0.38-1~swh1) unstable-swh; urgency=medium

  * New upstream release 0.0.38     - (tagged by Antoine R. Dumont
    (@ardumont) <antoine.romain.dumont@gmail.com> on 2019-11-06 15:55:46
    +0100)
  * Upstream changes:     - v0.0.38     - Remove swh.storage.schemata
    remnants

 -- Software Heritage autobuilder (on jenkins-debian1) <jenkins@jenkins-debian1.internal.softwareheritage.org>  Wed, 06 Nov 2019 15:00:16 +0000

swh-lister (0.0.37-1~swh1) unstable-swh; urgency=medium

  * New upstream release 0.0.37     - (tagged by Antoine R. Dumont
    (@ardumont) <antoine.romain.dumont@gmail.com> on 2019-11-06 15:06:51
    +0100)
  * Upstream changes:     - v0.0.37     - Update swh-core dependency

 -- Software Heritage autobuilder (on jenkins-debian1) <jenkins@jenkins-debian1.internal.softwareheritage.org>  Wed, 06 Nov 2019 14:18:31 +0000

swh-lister (0.0.36-1~swh1) unstable-swh; urgency=medium

  * New upstream release 0.0.36     - (tagged by Antoine R. Dumont
    (@ardumont) <antoine.romain.dumont@gmail.com> on 2019-11-06 11:33:33
    +0100)
  * Upstream changes:     - v0.0.36     - lister.*.tests: Add at least
    one integration test     - gnu.lister: Move gnu listers specifity
    within the lister's scope     - debian/lister: Use url parameter
    name instead of origin     - debian/model: Install lister model
    within the lister repository     - lister.*.tasks: Stop binding
    tasks to a specific instance of the     - celery app     -
    cran.lister: Refactor and fix cran lister     - github/lister:
    Prevent erroneous scheduler tasks disabling     -
    phabricator/lister: Fix lister     - setup.py: Kill deprecated swh-
    lister command     - Bootstrap typing annotations

 -- Software Heritage autobuilder (on jenkins-debian1) <jenkins@jenkins-debian1.internal.softwareheritage.org>  Wed, 06 Nov 2019 10:55:41 +0000

swh-lister (0.0.35-1~swh4) unstable-swh; urgency=medium

  * Fix runtime dependencies

 -- Antoine R. Dumont (@ardumont) <ardumont@softwareheritage.org>  Wed, 11 Sep 2019 10:58:01 +0200

swh-lister (0.0.35-1~swh3) unstable-swh; urgency=medium

  * Bump dh-python to >= 3 for pybuild.testfiles.

 -- Nicolas Dandrimont <olasd@debian.org>  Tue, 10 Sep 2019 14:58:11 +0200

swh-lister (0.0.35-1~swh2) unstable-swh; urgency=medium

  * Add egg-info to pybuild.testfiles. Close T1995.

 -- Nicolas Dandrimont <olasd@debian.org>  Tue, 10 Sep 2019 14:36:22 +0200

swh-lister (0.0.35-1~swh1) unstable-swh; urgency=medium

  * New upstream release 0.0.35     - (tagged by Antoine R. Dumont
    (@ardumont) <antoine.romain.dumont@gmail.com> on 2019-09-09 12:14:42
    +0200)
  * Upstream changes:     - v0.0.35     - Fix debian package

 -- Software Heritage autobuilder (on jenkins-debian1) <jenkins@jenkins-debian1.internal.softwareheritage.org>  Mon, 09 Sep 2019 10:19:02 +0000

swh-lister (0.0.34-1~swh1) unstable-swh; urgency=medium

  * New upstream release 0.0.34     - (tagged by Antoine R. Dumont
    (@ardumont) <antoine.romain.dumont@gmail.com> on 2019-09-06 14:03:39
    +0200)
  * Upstream changes:     - v0.0.34     - listers: Implement listers as
    plugins     - cgit: rewrite the CGit lister (and add more tests)
    - listers: simplify and unify constructor use     - phabricator:
    randomly select the API token in the provided list     - docs: Fix
    toc

 -- Software Heritage autobuilder (on jenkins-debian1) <jenkins@jenkins-debian1.internal.softwareheritage.org>  Fri, 06 Sep 2019 12:09:13 +0000

swh-lister (0.0.33-1~swh1) unstable-swh; urgency=medium

  * New upstream release 0.0.33     - (tagged by Antoine R. Dumont
    (@ardumont) <antoine.romain.dumont@gmail.com> on 2019-08-29 10:23:20
    +0200)
  * Upstream changes:     - v0.0.33     - lister.cli: Allow to list
    forges with policy and priority     - listers: Add New packagist
    lister     - listers: Allow to override policy and priority for
    scheduled tasks     - tests: Add tests to cli, pypi and improve
    lister core's     - docs: Add code of conduct document

 -- Software Heritage autobuilder (on jenkins-debian1) <jenkins@jenkins-debian1.internal.softwareheritage.org>  Thu, 29 Aug 2019 08:28:23 +0000

swh-lister (0.0.32-1~swh1) unstable-swh; urgency=medium

  * New upstream release 0.0.32     - (tagged by Antoine R. Dumont
    (@ardumont) <antoine.romain.dumont@gmail.com> on 2019-06-28 18:21:50
    +0200)
  * Upstream changes:     - v0.0.32     - Clean up dead code     - Add
    missing *.html sample for tests to run in packaging

 -- Software Heritage autobuilder (on jenkins-debian1) <jenkins@jenkins-debian1.internal.softwareheritage.org>  Fri, 28 Jun 2019 16:42:05 +0000

swh-lister (0.0.31-1~swh1) unstable-swh; urgency=medium

  * New upstream release 0.0.31     - (tagged by Antoine R. Dumont
    (@ardumont) <antoine.romain.dumont@gmail.com> on 2019-06-28 17:57:48
    +0200)
  * Upstream changes:     - v0.0.31     - Add cgit instance lister     -
    Add back description in cran lister     - Update contributors

 -- Software Heritage autobuilder (on jenkins-debian1) <jenkins@jenkins-debian1.internal.softwareheritage.org>  Fri, 28 Jun 2019 16:06:25 +0000

swh-lister (0.0.30-1~swh1) unstable-swh; urgency=medium

  * New upstream release 0.0.30     - (tagged by Antoine R. Dumont
    (@ardumont) <antoine.romain.dumont@gmail.com> on 2019-06-26 14:52:13
    +0200)
  * Upstream changes:     - v0.0.30     - Drop last description mentions
    for gitlab and cran listers.

 -- Software Heritage autobuilder (on jenkins-debian1) <jenkins@jenkins-debian1.internal.softwareheritage.org>  Wed, 26 Jun 2019 13:02:11 +0000

swh-lister (0.0.29-1~swh1) unstable-swh; urgency=medium

  * New upstream release 0.0.29     - (tagged by Antoine R. Dumont
    (@ardumont) <antoine.romain.dumont@gmail.com> on 2019-06-26 12:37:14
    +0200)
  * Upstream changes:     - v0.0.29     - lister: Fix bitbucket lister

 -- Software Heritage autobuilder (on jenkins-debian1) <jenkins@jenkins-debian1.internal.softwareheritage.org>  Wed, 26 Jun 2019 10:47:20 +0000

swh-lister (0.0.28-1~swh1) unstable-swh; urgency=medium

  * New upstream release 0.0.28     - (tagged by Antoine R. Dumont
    (@ardumont) <antoine.romain.dumont@gmail.com> on 2019-06-20 12:00:09
    +0200)
  * Upstream changes:     - v0.0.28     - listers: Remove unused columns
    `origin_id` / `description`     - gnu-lister: Use origin-type as
    'tar' (and not 'gnu')     - phabricator: Remove unused code

 -- Software Heritage autobuilder (on jenkins-debian1) <jenkins@jenkins-debian1.internal.softwareheritage.org>  Thu, 20 Jun 2019 10:07:48 +0000

swh-lister (0.0.27-1~swh1) unstable-swh; urgency=medium

  * New upstream release 0.0.27     - (tagged by Antoine R. Dumont
    (@ardumont) <antoine.romain.dumont@gmail.com> on 2019-06-18 10:27:09
    +0200)
  * Upstream changes:     - v0.0.27     - Unify lister tablenames to use
    consistently singular     - Add missing instance field to
    phabricator repository model

 -- Software Heritage autobuilder (on jenkins-debian1) <jenkins@jenkins-debian1.internal.softwareheritage.org>  Tue, 18 Jun 2019 08:44:38 +0000

swh-lister (0.0.26-1~swh1) unstable-swh; urgency=medium

  * New upstream release 0.0.26     - (tagged by Antoine R. Dumont
    (@ardumont) <antoine.romain.dumont@gmail.com> on 2019-06-17 17:53:33
    +0200)
  * Upstream changes:     - v0.0.26     - phabricator.lister: Use
    credentials setup from configuration file     - gitlab.lister:
    Remove request_params method override

 -- Software Heritage autobuilder (on jenkins-debian1) <jenkins@jenkins-debian1.internal.softwareheritage.org>  Mon, 17 Jun 2019 16:05:05 +0000

swh-lister (0.0.25-1~swh1) unstable-swh; urgency=medium

  * New upstream release 0.0.25     - (tagged by Antoine R. Dumont
    (@ardumont) <antoine.romain.dumont@gmail.com> on 2019-06-13 15:54:42
    +0200)
  * Upstream changes:     - v0.0.25     - Add new cran lister     -
    listers: Stop creating origins when scheduling new tasks

 -- Software Heritage autobuilder (on jenkins-debian1) <jenkins@jenkins-debian1.internal.softwareheritage.org>  Thu, 13 Jun 2019 13:59:30 +0000

swh-lister (0.0.24-1~swh1) unstable-swh; urgency=medium

  * New upstream release 0.0.24     - (tagged by Antoine R. Dumont
    (@ardumont) <antoine.romain.dumont@gmail.com> on 2019-06-12 12:02:54
    +0200)
  * Upstream changes:     - v0.0.24     - swh.lister.gnu: Add new gnu
    lister

 -- Software Heritage autobuilder (on jenkins-debian1) <jenkins@jenkins-debian1.internal.softwareheritage.org>  Wed, 12 Jun 2019 10:10:56 +0000

swh-lister (0.0.23-1~swh1) unstable-swh; urgency=medium

  * New upstream release 0.0.23     - (tagged by Antoine R. Dumont
    (@ardumont) <antoine.romain.dumont@gmail.com> on 2019-05-29 14:04:22
    +0200)
  * Upstream changes:     - v0.0.23     - lister: Unify credentials
    structure between listers

 -- Software Heritage autobuilder (on jenkins-debian1) <jenkins@jenkins-debian1.internal.softwareheritage.org>  Wed, 29 May 2019 12:10:51 +0000

swh-lister (0.0.22-1~swh1) unstable-swh; urgency=medium

  * New upstream release 0.0.22     - (tagged by Antoine Lambert
    <antoine.lambert@inria.fr> on 2019-05-23 10:59:39 +0200)
  * Upstream changes:     - version 0.0.22

 -- Software Heritage autobuilder (on jenkins-debian1) <jenkins@jenkins-debian1.internal.softwareheritage.org>  Thu, 23 May 2019 09:05:34 +0000

swh-lister (0.0.21-1~swh1) unstable-swh; urgency=medium

  * New upstream release 0.0.21     - (tagged by Antoine Lambert
    <antoine.lambert@inria.fr> on 2019-04-11 11:00:55 +0200)
  * Upstream changes:     - version 0.0.21

 -- Software Heritage autobuilder (on jenkins-debian1) <jenkins@jenkins-debian1.internal.softwareheritage.org>  Thu, 11 Apr 2019 09:05:30 +0000

swh-lister (0.0.20-1~swh1) unstable-swh; urgency=medium

  * New upstream release 0.0.20     - (tagged by Antoine R. Dumont
    (@ardumont) <antoine.romain.dumont@gmail.com> on 2019-02-14 10:50:06
    +0100)
  * Upstream changes:     - v0.0.20     - d/*: debian packaging files
    migrated to separated branches     - lister.cli: Fix spelling typo

 -- Software Heritage autobuilder (on jenkins-debian1) <jenkins@jenkins-debian1.internal.softwareheritage.org>  Thu, 14 Feb 2019 09:59:29 +0000

swh-lister (0.0.19-1~swh1) unstable-swh; urgency=medium

  * New upstream release 0.0.19     - (tagged by David Douard
    <david.douard@sdfa3.org> on 2019-02-07 17:36:33 +0100)
  * Upstream changes:     - v0.0.19

 -- Software Heritage autobuilder (on jenkins-debian1) <jenkins@jenkins-debian1.internal.softwareheritage.org>  Thu, 07 Feb 2019 16:42:39 +0000

swh-lister (0.0.18-1~swh1) unstable-swh; urgency=medium

  * v0.0.18
  * docs: add title and brief module description
  * gitlab.lister: Break asap when problem exists during fetch info
  * gitlab.lister: Do not expect gitlab instances to have credentials
  * setup: prepare for pypi upload
  * gitlab/models.py: drop unused import

 -- Antoine R. Dumont (@ardumont) <antoine.romain.dumont@gmail.com>  Mon, 08 Oct 2018 15:54:12 +0200

swh-lister (0.0.17-1~swh1) unstable-swh; urgency=medium

  * v0.0.17
  * Change pypi project url to use the /project api

 -- Antoine R. Dumont (@ardumont) <antoine.romain.dumont@gmail.com>  Tue, 18 Sep 2018 11:35:25 +0200

swh-lister (0.0.16-1~swh1) unstable-swh; urgency=medium

  * v0.0.16
  * Normalize PyPI name

 -- Antoine R. Dumont (@ardumont) <antoine.romain.dumont@gmail.com>  Fri, 14 Sep 2018 13:25:56 +0200

swh-lister (0.0.15-1~swh1) unstable-swh; urgency=medium

  * v0.0.15
  * Add pypi lister

 -- Antoine R. Dumont (@ardumont) <antoine.romain.dumont@gmail.com>  Thu, 06 Sep 2018 17:09:25 +0200

swh-lister (0.0.14-1~swh1) unstable-swh; urgency=medium

  * v0.0.14
  * core.lister_base: Batch create origins (storage) & tasks (scheduler)
  * swh.lister.cli: Add debian lister to the list of supported listers
  * README.md: Update to demo the lister debian run

 -- Antoine R. Dumont (@ardumont) <antoine.romain.dumont@gmail.com>  Tue, 31 Jul 2018 15:46:12 +0200

swh-lister (0.0.13-1~swh1) unstable-swh; urgency=medium

  * v0.0.13
  * Fix missing use cases when unable to retrieve information from the
    api
  * server
  * gitlab/lister: Allow specifying the number of elements to
  * read (default is 20, same as the current gitlab api)

 -- Antoine R. Dumont (@ardumont) <antoine.romain.dumont@gmail.com>  Fri, 20 Jul 2018 13:46:04 +0200

swh-lister (0.0.12-1~swh1) unstable-swh; urgency=medium

  * v0.0.12
  * swh.lister.gitlab.tasks: Use gitlab as instance name for gitlab.com
  * README.md: Add gitlab to the lister implementations referenced
  * core/lister_base: Remove unused import

 -- Antoine R. Dumont (@ardumont) <antoine.romain.dumont@gmail.com>  Thu, 19 Jul 2018 11:29:14 +0200

swh-lister (0.0.11-1~swh1) unstable-swh; urgency=medium

  * v0.0.11
  * lister/gitlab: Add gitlab lister
  * docs: Update documentation to demonstrate how to run a lister
    locally
  * core/lister: Make the listers' scheduler configuration adaptable
  * debian/*: Fix debian packaging tests

 -- Antoine R. Dumont (@ardumont) <antoine.romain.dumont@gmail.com>  Wed, 18 Jul 2018 14:16:56 +0200

swh-lister (0.0.10-1~swh1) unstable-swh; urgency=medium

  * Release swh.lister v0.0.10
  * Add missing task_queue attribute for debian listing tasks
  * Make sure tests run during build
  * Clean up runtime dependencies

 -- Nicolas Dandrimont <nicolas@dandrimont.eu>  Mon, 30 Oct 2017 17:37:25 +0100

swh-lister (0.0.9-1~swh1) unstable-swh; urgency=medium

  * Release swh.lister v0.0.9
  * Add tasks for the Debian lister

 -- Nicolas Dandrimont <nicolas@dandrimont.eu>  Mon, 30 Oct 2017 14:20:58 +0100

swh-lister (0.0.8-1~swh1) unstable-swh; urgency=medium

  * Release swh.lister v0.0.8
  * Add versioned dependency on sqlalchemy

 -- Nicolas Dandrimont <nicolas@dandrimont.eu>  Fri, 13 Oct 2017 12:15:38 +0200

swh-lister (0.0.7-1~swh1) unstable-swh; urgency=medium

  * Release swh.lister version 0.0.7
  * Update packaging runes

 -- Nicolas Dandrimont <nicolas@dandrimont.eu>  Thu, 12 Oct 2017 18:07:52 +0200

swh-lister (0.0.6-1~swh1) unstable-swh; urgency=medium

  * Release swh.lister v0.0.6
  * Add new debian lister

 -- Nicolas Dandrimont <nicolas@dandrimont.eu>  Wed, 11 Oct 2017 17:59:47 +0200

swh-lister (0.0.5-1~swh1) unstable-swh; urgency=medium

  * Release swh.lister 0.0.5
  * Make the lister more generic
  * Add bitbucket lister
  * Update tasks to new swh.scheduler API

 -- Nicolas Dandrimont <nicolas@dandrimont.eu>  Mon, 12 Jun 2017 18:22:13 +0200

swh-lister (0.0.4-1~swh1) unstable-swh; urgency=medium

  * v0.0.4
  * Update storage configuration reading

 -- Antoine R. Dumont (@ardumont) <antoine.romain.dumont@gmail.com>  Thu, 15 Dec 2016 19:07:24 +0100

swh-lister (0.0.3-1~swh1) unstable-swh; urgency=medium

  * Release swh.lister.github v0.0.3
  * Generate swh.scheduler tasks and swh.storage origins on the fly
  * Use celery tasks to schedule own work

 -- Nicolas Dandrimont <nicolas@dandrimont.eu>  Thu, 20 Oct 2016 17:30:39 +0200

swh-lister (0.0.2-1~swh1) unstable-swh; urgency=medium

  * Release swh.lister.github 0.0.2
  * Move constants to a constants module to avoid circular imports

 -- Nicolas Dandrimont <nicolas@dandrimont.eu>  Thu, 17 Mar 2016 20:35:11 +0100

swh-lister (0.0.1-1~swh1) unstable-swh; urgency=medium

  * Initial release
  * Release swh.lister.github v0.0.1

 -- Nicolas Dandrimont <nicolas@dandrimont.eu>  Thu, 17 Mar 2016 19:01:20 +0100<|MERGE_RESOLUTION|>--- conflicted
+++ resolved
@@ -1,10 +1,3 @@
-<<<<<<< HEAD
-swh-lister (0.0.38-1~swh1~bpo10+1) buster-swh; urgency=medium
-
-  * Rebuild for buster-swh
-
- -- Software Heritage autobuilder (on jenkins-debian1) <jenkins@jenkins-debian1.internal.softwareheritage.org>  Wed, 06 Nov 2019 15:02:46 +0000
-=======
 swh-lister (0.0.39-1~swh1) unstable-swh; urgency=medium
 
   * New upstream release 0.0.39     - (tagged by Nicolas Dandrimont
@@ -14,7 +7,6 @@
     expensive scans
 
  -- Software Heritage autobuilder (on jenkins-debian1) <jenkins@jenkins-debian1.internal.softwareheritage.org>  Wed, 13 Nov 2019 12:28:33 +0000
->>>>>>> 46811390
 
 swh-lister (0.0.38-1~swh1) unstable-swh; urgency=medium
 
