<<<<<<< HEAD
swh-lister (0.0.23-1~swh1~bpo9+1) stretch-swh; urgency=medium

  * Rebuild for stretch-swh

 -- Software Heritage autobuilder (on jenkins-debian1) <jenkins@jenkins-debian1.internal.softwareheritage.org>  Wed, 29 May 2019 12:12:50 +0000
=======
swh-lister (0.0.24-1~swh1) unstable-swh; urgency=medium

  * New upstream release 0.0.24     - (tagged by Antoine R. Dumont
    (@ardumont) <antoine.romain.dumont@gmail.com> on 2019-06-12 12:02:54
    +0200)
  * Upstream changes:     - v0.0.24     - swh.lister.gnu: Add new gnu
    lister

 -- Software Heritage autobuilder (on jenkins-debian1) <jenkins@jenkins-debian1.internal.softwareheritage.org>  Wed, 12 Jun 2019 10:10:56 +0000
>>>>>>> 9f42fd59

swh-lister (0.0.23-1~swh1) unstable-swh; urgency=medium

  * New upstream release 0.0.23     - (tagged by Antoine R. Dumont
    (@ardumont) <antoine.romain.dumont@gmail.com> on 2019-05-29 14:04:22
    +0200)
  * Upstream changes:     - v0.0.23     - lister: Unify credentials
    structure between listers

 -- Software Heritage autobuilder (on jenkins-debian1) <jenkins@jenkins-debian1.internal.softwareheritage.org>  Wed, 29 May 2019 12:10:51 +0000

swh-lister (0.0.22-1~swh1) unstable-swh; urgency=medium

  * New upstream release 0.0.22     - (tagged by Antoine Lambert
    <antoine.lambert@inria.fr> on 2019-05-23 10:59:39 +0200)
  * Upstream changes:     - version 0.0.22

 -- Software Heritage autobuilder (on jenkins-debian1) <jenkins@jenkins-debian1.internal.softwareheritage.org>  Thu, 23 May 2019 09:05:34 +0000

swh-lister (0.0.21-1~swh1) unstable-swh; urgency=medium

  * New upstream release 0.0.21     - (tagged by Antoine Lambert
    <antoine.lambert@inria.fr> on 2019-04-11 11:00:55 +0200)
  * Upstream changes:     - version 0.0.21

 -- Software Heritage autobuilder (on jenkins-debian1) <jenkins@jenkins-debian1.internal.softwareheritage.org>  Thu, 11 Apr 2019 09:05:30 +0000

swh-lister (0.0.20-1~swh1) unstable-swh; urgency=medium

  * New upstream release 0.0.20     - (tagged by Antoine R. Dumont
    (@ardumont) <antoine.romain.dumont@gmail.com> on 2019-02-14 10:50:06
    +0100)
  * Upstream changes:     - v0.0.20     - d/*: debian packaging files
    migrated to separated branches     - lister.cli: Fix spelling typo

 -- Software Heritage autobuilder (on jenkins-debian1) <jenkins@jenkins-debian1.internal.softwareheritage.org>  Thu, 14 Feb 2019 09:59:29 +0000

swh-lister (0.0.19-1~swh1) unstable-swh; urgency=medium

  * New upstream release 0.0.19     - (tagged by David Douard
    <david.douard@sdfa3.org> on 2019-02-07 17:36:33 +0100)
  * Upstream changes:     - v0.0.19

 -- Software Heritage autobuilder (on jenkins-debian1) <jenkins@jenkins-debian1.internal.softwareheritage.org>  Thu, 07 Feb 2019 16:42:39 +0000

swh-lister (0.0.18-1~swh1) unstable-swh; urgency=medium

  * v0.0.18
  * docs: add title and brief module description
  * gitlab.lister: Break asap when problem exists during fetch info
  * gitlab.lister: Do not expect gitlab instances to have credentials
  * setup: prepare for pypi upload
  * gitlab/models.py: drop unused import

 -- Antoine R. Dumont (@ardumont) <antoine.romain.dumont@gmail.com>  Mon, 08 Oct 2018 15:54:12 +0200

swh-lister (0.0.17-1~swh1) unstable-swh; urgency=medium

  * v0.0.17
  * Change pypi project url to use the /project api

 -- Antoine R. Dumont (@ardumont) <antoine.romain.dumont@gmail.com>  Tue, 18 Sep 2018 11:35:25 +0200

swh-lister (0.0.16-1~swh1) unstable-swh; urgency=medium

  * v0.0.16
  * Normalize PyPI name

 -- Antoine R. Dumont (@ardumont) <antoine.romain.dumont@gmail.com>  Fri, 14 Sep 2018 13:25:56 +0200

swh-lister (0.0.15-1~swh1) unstable-swh; urgency=medium

  * v0.0.15
  * Add pypi lister

 -- Antoine R. Dumont (@ardumont) <antoine.romain.dumont@gmail.com>  Thu, 06 Sep 2018 17:09:25 +0200

swh-lister (0.0.14-1~swh1) unstable-swh; urgency=medium

  * v0.0.14
  * core.lister_base: Batch create origins (storage) & tasks (scheduler)
  * swh.lister.cli: Add debian lister to the list of supported listers
  * README.md: Update to demo the lister debian run

 -- Antoine R. Dumont (@ardumont) <antoine.romain.dumont@gmail.com>  Tue, 31 Jul 2018 15:46:12 +0200

swh-lister (0.0.13-1~swh1) unstable-swh; urgency=medium

  * v0.0.13
  * Fix missing use cases when unable to retrieve information from the
    api
  * server
  * gitlab/lister: Allow specifying the number of elements to
  * read (default is 20, same as the current gitlab api)

 -- Antoine R. Dumont (@ardumont) <antoine.romain.dumont@gmail.com>  Fri, 20 Jul 2018 13:46:04 +0200

swh-lister (0.0.12-1~swh1) unstable-swh; urgency=medium

  * v0.0.12
  * swh.lister.gitlab.tasks: Use gitlab as instance name for gitlab.com
  * README.md: Add gitlab to the lister implementations referenced
  * core/lister_base: Remove unused import

 -- Antoine R. Dumont (@ardumont) <antoine.romain.dumont@gmail.com>  Thu, 19 Jul 2018 11:29:14 +0200

swh-lister (0.0.11-1~swh1) unstable-swh; urgency=medium

  * v0.0.11
  * lister/gitlab: Add gitlab lister
  * docs: Update documentation to demonstrate how to run a lister
    locally
  * core/lister: Make the listers' scheduler configuration adaptable
  * debian/*: Fix debian packaging tests

 -- Antoine R. Dumont (@ardumont) <antoine.romain.dumont@gmail.com>  Wed, 18 Jul 2018 14:16:56 +0200

swh-lister (0.0.10-1~swh1) unstable-swh; urgency=medium

  * Release swh.lister v0.0.10
  * Add missing task_queue attribute for debian listing tasks
  * Make sure tests run during build
  * Clean up runtime dependencies

 -- Nicolas Dandrimont <nicolas@dandrimont.eu>  Mon, 30 Oct 2017 17:37:25 +0100

swh-lister (0.0.9-1~swh1) unstable-swh; urgency=medium

  * Release swh.lister v0.0.9
  * Add tasks for the Debian lister

 -- Nicolas Dandrimont <nicolas@dandrimont.eu>  Mon, 30 Oct 2017 14:20:58 +0100

swh-lister (0.0.8-1~swh1) unstable-swh; urgency=medium

  * Release swh.lister v0.0.8
  * Add versioned dependency on sqlalchemy

 -- Nicolas Dandrimont <nicolas@dandrimont.eu>  Fri, 13 Oct 2017 12:15:38 +0200

swh-lister (0.0.7-1~swh1) unstable-swh; urgency=medium

  * Release swh.lister version 0.0.7
  * Update packaging runes

 -- Nicolas Dandrimont <nicolas@dandrimont.eu>  Thu, 12 Oct 2017 18:07:52 +0200

swh-lister (0.0.6-1~swh1) unstable-swh; urgency=medium

  * Release swh.lister v0.0.6
  * Add new debian lister

 -- Nicolas Dandrimont <nicolas@dandrimont.eu>  Wed, 11 Oct 2017 17:59:47 +0200

swh-lister (0.0.5-1~swh1) unstable-swh; urgency=medium

  * Release swh.lister 0.0.5
  * Make the lister more generic
  * Add bitbucket lister
  * Update tasks to new swh.scheduler API

 -- Nicolas Dandrimont <nicolas@dandrimont.eu>  Mon, 12 Jun 2017 18:22:13 +0200

swh-lister (0.0.4-1~swh1) unstable-swh; urgency=medium

  * v0.0.4
  * Update storage configuration reading

 -- Antoine R. Dumont (@ardumont) <antoine.romain.dumont@gmail.com>  Thu, 15 Dec 2016 19:07:24 +0100

swh-lister (0.0.3-1~swh1) unstable-swh; urgency=medium

  * Release swh.lister.github v0.0.3
  * Generate swh.scheduler tasks and swh.storage origins on the fly
  * Use celery tasks to schedule own work

 -- Nicolas Dandrimont <nicolas@dandrimont.eu>  Thu, 20 Oct 2016 17:30:39 +0200

swh-lister (0.0.2-1~swh1) unstable-swh; urgency=medium

  * Release swh.lister.github 0.0.2
  * Move constants to a constants module to avoid circular imports

 -- Nicolas Dandrimont <nicolas@dandrimont.eu>  Thu, 17 Mar 2016 20:35:11 +0100

swh-lister (0.0.1-1~swh1) unstable-swh; urgency=medium

  * Initial release
  * Release swh.lister.github v0.0.1

 -- Nicolas Dandrimont <nicolas@dandrimont.eu>  Thu, 17 Mar 2016 19:01:20 +0100<|MERGE_RESOLUTION|>--- conflicted
+++ resolved
@@ -1,10 +1,3 @@
-<<<<<<< HEAD
-swh-lister (0.0.23-1~swh1~bpo9+1) stretch-swh; urgency=medium
-
-  * Rebuild for stretch-swh
-
- -- Software Heritage autobuilder (on jenkins-debian1) <jenkins@jenkins-debian1.internal.softwareheritage.org>  Wed, 29 May 2019 12:12:50 +0000
-=======
 swh-lister (0.0.24-1~swh1) unstable-swh; urgency=medium
 
   * New upstream release 0.0.24     - (tagged by Antoine R. Dumont
@@ -14,7 +7,6 @@
     lister
 
  -- Software Heritage autobuilder (on jenkins-debian1) <jenkins@jenkins-debian1.internal.softwareheritage.org>  Wed, 12 Jun 2019 10:10:56 +0000
->>>>>>> 9f42fd59
 
 swh-lister (0.0.23-1~swh1) unstable-swh; urgency=medium
 
