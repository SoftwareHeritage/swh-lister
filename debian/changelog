<<<<<<< HEAD
swh-lister (0.0.15-1~swh1~bpo9+1) stretch-swh; urgency=medium

  * Rebuild for stretch-backports.

 -- Antoine R. Dumont (@ardumont) <antoine.romain.dumont@gmail.com>  Thu, 06 Sep 2018 17:09:25 +0200
=======
swh-lister (0.0.16-1~swh1) unstable-swh; urgency=medium

  * v0.0.16
  * Normalize PyPI name

 -- Antoine R. Dumont (@ardumont) <antoine.romain.dumont@gmail.com>  Fri, 14 Sep 2018 13:25:56 +0200
>>>>>>> 308b842e

swh-lister (0.0.15-1~swh1) unstable-swh; urgency=medium

  * v0.0.15
  * Add pypi lister

 -- Antoine R. Dumont (@ardumont) <antoine.romain.dumont@gmail.com>  Thu, 06 Sep 2018 17:09:25 +0200

swh-lister (0.0.14-1~swh1) unstable-swh; urgency=medium

  * v0.0.14
  * core.lister_base: Batch create origins (storage) & tasks (scheduler)
  * swh.lister.cli: Add debian lister to the list of supported listers
  * README.md: Update to demo the lister debian run

 -- Antoine R. Dumont (@ardumont) <antoine.romain.dumont@gmail.com>  Tue, 31 Jul 2018 15:46:12 +0200

swh-lister (0.0.13-1~swh1) unstable-swh; urgency=medium

  * v0.0.13
  * Fix missing use cases when unable to retrieve information from the
    api
  * server
  * gitlab/lister: Allow specifying the number of elements to
  * read (default is 20, same as the current gitlab api)

 -- Antoine R. Dumont (@ardumont) <antoine.romain.dumont@gmail.com>  Fri, 20 Jul 2018 13:46:04 +0200

swh-lister (0.0.12-1~swh1) unstable-swh; urgency=medium

  * v0.0.12
  * swh.lister.gitlab.tasks: Use gitlab as instance name for gitlab.com
  * README.md: Add gitlab to the lister implementations referenced
  * core/lister_base: Remove unused import

 -- Antoine R. Dumont (@ardumont) <antoine.romain.dumont@gmail.com>  Thu, 19 Jul 2018 11:29:14 +0200

swh-lister (0.0.11-1~swh1) unstable-swh; urgency=medium

  * v0.0.11
  * lister/gitlab: Add gitlab lister
  * docs: Update documentation to demonstrate how to run a lister
    locally
  * core/lister: Make the listers' scheduler configuration adaptable
  * debian/*: Fix debian packaging tests

 -- Antoine R. Dumont (@ardumont) <antoine.romain.dumont@gmail.com>  Wed, 18 Jul 2018 14:16:56 +0200

swh-lister (0.0.10-1~swh1) unstable-swh; urgency=medium

  * Release swh.lister v0.0.10
  * Add missing task_queue attribute for debian listing tasks
  * Make sure tests run during build
  * Clean up runtime dependencies

 -- Nicolas Dandrimont <nicolas@dandrimont.eu>  Mon, 30 Oct 2017 17:37:25 +0100

swh-lister (0.0.9-1~swh1) unstable-swh; urgency=medium

  * Release swh.lister v0.0.9
  * Add tasks for the Debian lister

 -- Nicolas Dandrimont <nicolas@dandrimont.eu>  Mon, 30 Oct 2017 14:20:58 +0100

swh-lister (0.0.8-1~swh1) unstable-swh; urgency=medium

  * Release swh.lister v0.0.8
  * Add versioned dependency on sqlalchemy

 -- Nicolas Dandrimont <nicolas@dandrimont.eu>  Fri, 13 Oct 2017 12:15:38 +0200

swh-lister (0.0.7-1~swh1) unstable-swh; urgency=medium

  * Release swh.lister version 0.0.7
  * Update packaging runes

 -- Nicolas Dandrimont <nicolas@dandrimont.eu>  Thu, 12 Oct 2017 18:07:52 +0200

swh-lister (0.0.6-1~swh1) unstable-swh; urgency=medium

  * Release swh.lister v0.0.6
  * Add new debian lister

 -- Nicolas Dandrimont <nicolas@dandrimont.eu>  Wed, 11 Oct 2017 17:59:47 +0200

swh-lister (0.0.5-1~swh1) unstable-swh; urgency=medium

  * Release swh.lister 0.0.5
  * Make the lister more generic
  * Add bitbucket lister
  * Update tasks to new swh.scheduler API

 -- Nicolas Dandrimont <nicolas@dandrimont.eu>  Mon, 12 Jun 2017 18:22:13 +0200

swh-lister (0.0.4-1~swh1) unstable-swh; urgency=medium

  * v0.0.4
  * Update storage configuration reading

 -- Antoine R. Dumont (@ardumont) <antoine.romain.dumont@gmail.com>  Thu, 15 Dec 2016 19:07:24 +0100

swh-lister (0.0.3-1~swh1) unstable-swh; urgency=medium

  * Release swh.lister.github v0.0.3
  * Generate swh.scheduler tasks and swh.storage origins on the fly
  * Use celery tasks to schedule own work

 -- Nicolas Dandrimont <nicolas@dandrimont.eu>  Thu, 20 Oct 2016 17:30:39 +0200

swh-lister (0.0.2-1~swh1) unstable-swh; urgency=medium

  * Release swh.lister.github 0.0.2
  * Move constants to a constants module to avoid circular imports

 -- Nicolas Dandrimont <nicolas@dandrimont.eu>  Thu, 17 Mar 2016 20:35:11 +0100

swh-lister (0.0.1-1~swh1) unstable-swh; urgency=medium

  * Initial release
  * Release swh.lister.github v0.0.1

 -- Nicolas Dandrimont <nicolas@dandrimont.eu>  Thu, 17 Mar 2016 19:01:20 +0100<|MERGE_RESOLUTION|>--- conflicted
+++ resolved
@@ -1,17 +1,9 @@
-<<<<<<< HEAD
-swh-lister (0.0.15-1~swh1~bpo9+1) stretch-swh; urgency=medium
-
-  * Rebuild for stretch-backports.
-
- -- Antoine R. Dumont (@ardumont) <antoine.romain.dumont@gmail.com>  Thu, 06 Sep 2018 17:09:25 +0200
-=======
 swh-lister (0.0.16-1~swh1) unstable-swh; urgency=medium
 
   * v0.0.16
   * Normalize PyPI name
 
  -- Antoine R. Dumont (@ardumont) <antoine.romain.dumont@gmail.com>  Fri, 14 Sep 2018 13:25:56 +0200
->>>>>>> 308b842e
 
 swh-lister (0.0.15-1~swh1) unstable-swh; urgency=medium
 
