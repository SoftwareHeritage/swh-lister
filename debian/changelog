--- conflicted
+++ resolved
@@ -1,10 +1,3 @@
-<<<<<<< HEAD
-swh-lister (1.3.5-1~swh1~bpo10+1) buster-swh; urgency=medium
-
-  * Rebuild for buster-swh
-
- -- Software Heritage autobuilder (on jenkins-debian1) <jenkins@jenkins-debian1.internal.softwareheritage.org>  Thu, 03 Jun 2021 08:28:23 +0000
-=======
 swh-lister (1.3.6-1~swh1) unstable-swh; urgency=medium
 
   * New upstream release 1.3.6     - (tagged by Antoine R. Dumont
@@ -14,7 +7,6 @@
     Mercurial (as workaround)
 
  -- Software Heritage autobuilder (on jenkins-debian1) <jenkins@jenkins-debian1.internal.softwareheritage.org>  Fri, 04 Jun 2021 10:03:14 +0000
->>>>>>> 90df1f01
 
 swh-lister (1.3.5-1~swh1) unstable-swh; urgency=medium
 
