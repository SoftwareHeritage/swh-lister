<<<<<<< HEAD
swh-lister (0.0.29-1~swh1~bpo9+1) stretch-swh; urgency=medium

  * Rebuild for stretch-swh

 -- Software Heritage autobuilder (on jenkins-debian1) <jenkins@jenkins-debian1.internal.softwareheritage.org>  Wed, 26 Jun 2019 10:49:43 +0000
=======
swh-lister (0.0.30-1~swh1) unstable-swh; urgency=medium

  * New upstream release 0.0.30     - (tagged by Antoine R. Dumont
    (@ardumont) <antoine.romain.dumont@gmail.com> on 2019-06-26 14:52:13
    +0200)
  * Upstream changes:     - v0.0.30     - Drop last description mentions
    for gitlab and cran listers.

 -- Software Heritage autobuilder (on jenkins-debian1) <jenkins@jenkins-debian1.internal.softwareheritage.org>  Wed, 26 Jun 2019 13:02:11 +0000
>>>>>>> 006dc535

swh-lister (0.0.29-1~swh1) unstable-swh; urgency=medium

  * New upstream release 0.0.29     - (tagged by Antoine R. Dumont
    (@ardumont) <antoine.romain.dumont@gmail.com> on 2019-06-26 12:37:14
    +0200)
  * Upstream changes:     - v0.0.29     - lister: Fix bitbucket lister

 -- Software Heritage autobuilder (on jenkins-debian1) <jenkins@jenkins-debian1.internal.softwareheritage.org>  Wed, 26 Jun 2019 10:47:20 +0000

swh-lister (0.0.28-1~swh1) unstable-swh; urgency=medium

  * New upstream release 0.0.28     - (tagged by Antoine R. Dumont
    (@ardumont) <antoine.romain.dumont@gmail.com> on 2019-06-20 12:00:09
    +0200)
  * Upstream changes:     - v0.0.28     - listers: Remove unused columns
    `origin_id` / `description`     - gnu-lister: Use origin-type as
    'tar' (and not 'gnu')     - phabricator: Remove unused code

 -- Software Heritage autobuilder (on jenkins-debian1) <jenkins@jenkins-debian1.internal.softwareheritage.org>  Thu, 20 Jun 2019 10:07:48 +0000

swh-lister (0.0.27-1~swh1) unstable-swh; urgency=medium

  * New upstream release 0.0.27     - (tagged by Antoine R. Dumont
    (@ardumont) <antoine.romain.dumont@gmail.com> on 2019-06-18 10:27:09
    +0200)
  * Upstream changes:     - v0.0.27     - Unify lister tablenames to use
    consistently singular     - Add missing instance field to
    phabricator repository model

 -- Software Heritage autobuilder (on jenkins-debian1) <jenkins@jenkins-debian1.internal.softwareheritage.org>  Tue, 18 Jun 2019 08:44:38 +0000

swh-lister (0.0.26-1~swh1) unstable-swh; urgency=medium

  * New upstream release 0.0.26     - (tagged by Antoine R. Dumont
    (@ardumont) <antoine.romain.dumont@gmail.com> on 2019-06-17 17:53:33
    +0200)
  * Upstream changes:     - v0.0.26     - phabricator.lister: Use
    credentials setup from configuration file     - gitlab.lister:
    Remove request_params method override

 -- Software Heritage autobuilder (on jenkins-debian1) <jenkins@jenkins-debian1.internal.softwareheritage.org>  Mon, 17 Jun 2019 16:05:05 +0000

swh-lister (0.0.25-1~swh1) unstable-swh; urgency=medium

  * New upstream release 0.0.25     - (tagged by Antoine R. Dumont
    (@ardumont) <antoine.romain.dumont@gmail.com> on 2019-06-13 15:54:42
    +0200)
  * Upstream changes:     - v0.0.25     - Add new cran lister     -
    listers: Stop creating origins when scheduling new tasks

 -- Software Heritage autobuilder (on jenkins-debian1) <jenkins@jenkins-debian1.internal.softwareheritage.org>  Thu, 13 Jun 2019 13:59:30 +0000

swh-lister (0.0.24-1~swh1) unstable-swh; urgency=medium

  * New upstream release 0.0.24     - (tagged by Antoine R. Dumont
    (@ardumont) <antoine.romain.dumont@gmail.com> on 2019-06-12 12:02:54
    +0200)
  * Upstream changes:     - v0.0.24     - swh.lister.gnu: Add new gnu
    lister

 -- Software Heritage autobuilder (on jenkins-debian1) <jenkins@jenkins-debian1.internal.softwareheritage.org>  Wed, 12 Jun 2019 10:10:56 +0000

swh-lister (0.0.23-1~swh1) unstable-swh; urgency=medium

  * New upstream release 0.0.23     - (tagged by Antoine R. Dumont
    (@ardumont) <antoine.romain.dumont@gmail.com> on 2019-05-29 14:04:22
    +0200)
  * Upstream changes:     - v0.0.23     - lister: Unify credentials
    structure between listers

 -- Software Heritage autobuilder (on jenkins-debian1) <jenkins@jenkins-debian1.internal.softwareheritage.org>  Wed, 29 May 2019 12:10:51 +0000

swh-lister (0.0.22-1~swh1) unstable-swh; urgency=medium

  * New upstream release 0.0.22     - (tagged by Antoine Lambert
    <antoine.lambert@inria.fr> on 2019-05-23 10:59:39 +0200)
  * Upstream changes:     - version 0.0.22

 -- Software Heritage autobuilder (on jenkins-debian1) <jenkins@jenkins-debian1.internal.softwareheritage.org>  Thu, 23 May 2019 09:05:34 +0000

swh-lister (0.0.21-1~swh1) unstable-swh; urgency=medium

  * New upstream release 0.0.21     - (tagged by Antoine Lambert
    <antoine.lambert@inria.fr> on 2019-04-11 11:00:55 +0200)
  * Upstream changes:     - version 0.0.21

 -- Software Heritage autobuilder (on jenkins-debian1) <jenkins@jenkins-debian1.internal.softwareheritage.org>  Thu, 11 Apr 2019 09:05:30 +0000

swh-lister (0.0.20-1~swh1) unstable-swh; urgency=medium

  * New upstream release 0.0.20     - (tagged by Antoine R. Dumont
    (@ardumont) <antoine.romain.dumont@gmail.com> on 2019-02-14 10:50:06
    +0100)
  * Upstream changes:     - v0.0.20     - d/*: debian packaging files
    migrated to separated branches     - lister.cli: Fix spelling typo

 -- Software Heritage autobuilder (on jenkins-debian1) <jenkins@jenkins-debian1.internal.softwareheritage.org>  Thu, 14 Feb 2019 09:59:29 +0000

swh-lister (0.0.19-1~swh1) unstable-swh; urgency=medium

  * New upstream release 0.0.19     - (tagged by David Douard
    <david.douard@sdfa3.org> on 2019-02-07 17:36:33 +0100)
  * Upstream changes:     - v0.0.19

 -- Software Heritage autobuilder (on jenkins-debian1) <jenkins@jenkins-debian1.internal.softwareheritage.org>  Thu, 07 Feb 2019 16:42:39 +0000

swh-lister (0.0.18-1~swh1) unstable-swh; urgency=medium

  * v0.0.18
  * docs: add title and brief module description
  * gitlab.lister: Break asap when problem exists during fetch info
  * gitlab.lister: Do not expect gitlab instances to have credentials
  * setup: prepare for pypi upload
  * gitlab/models.py: drop unused import

 -- Antoine R. Dumont (@ardumont) <antoine.romain.dumont@gmail.com>  Mon, 08 Oct 2018 15:54:12 +0200

swh-lister (0.0.17-1~swh1) unstable-swh; urgency=medium

  * v0.0.17
  * Change pypi project url to use the /project api

 -- Antoine R. Dumont (@ardumont) <antoine.romain.dumont@gmail.com>  Tue, 18 Sep 2018 11:35:25 +0200

swh-lister (0.0.16-1~swh1) unstable-swh; urgency=medium

  * v0.0.16
  * Normalize PyPI name

 -- Antoine R. Dumont (@ardumont) <antoine.romain.dumont@gmail.com>  Fri, 14 Sep 2018 13:25:56 +0200

swh-lister (0.0.15-1~swh1) unstable-swh; urgency=medium

  * v0.0.15
  * Add pypi lister

 -- Antoine R. Dumont (@ardumont) <antoine.romain.dumont@gmail.com>  Thu, 06 Sep 2018 17:09:25 +0200

swh-lister (0.0.14-1~swh1) unstable-swh; urgency=medium

  * v0.0.14
  * core.lister_base: Batch create origins (storage) & tasks (scheduler)
  * swh.lister.cli: Add debian lister to the list of supported listers
  * README.md: Update to demo the lister debian run

 -- Antoine R. Dumont (@ardumont) <antoine.romain.dumont@gmail.com>  Tue, 31 Jul 2018 15:46:12 +0200

swh-lister (0.0.13-1~swh1) unstable-swh; urgency=medium

  * v0.0.13
  * Fix missing use cases when unable to retrieve information from the
    api
  * server
  * gitlab/lister: Allow specifying the number of elements to
  * read (default is 20, same as the current gitlab api)

 -- Antoine R. Dumont (@ardumont) <antoine.romain.dumont@gmail.com>  Fri, 20 Jul 2018 13:46:04 +0200

swh-lister (0.0.12-1~swh1) unstable-swh; urgency=medium

  * v0.0.12
  * swh.lister.gitlab.tasks: Use gitlab as instance name for gitlab.com
  * README.md: Add gitlab to the lister implementations referenced
  * core/lister_base: Remove unused import

 -- Antoine R. Dumont (@ardumont) <antoine.romain.dumont@gmail.com>  Thu, 19 Jul 2018 11:29:14 +0200

swh-lister (0.0.11-1~swh1) unstable-swh; urgency=medium

  * v0.0.11
  * lister/gitlab: Add gitlab lister
  * docs: Update documentation to demonstrate how to run a lister
    locally
  * core/lister: Make the listers' scheduler configuration adaptable
  * debian/*: Fix debian packaging tests

 -- Antoine R. Dumont (@ardumont) <antoine.romain.dumont@gmail.com>  Wed, 18 Jul 2018 14:16:56 +0200

swh-lister (0.0.10-1~swh1) unstable-swh; urgency=medium

  * Release swh.lister v0.0.10
  * Add missing task_queue attribute for debian listing tasks
  * Make sure tests run during build
  * Clean up runtime dependencies

 -- Nicolas Dandrimont <nicolas@dandrimont.eu>  Mon, 30 Oct 2017 17:37:25 +0100

swh-lister (0.0.9-1~swh1) unstable-swh; urgency=medium

  * Release swh.lister v0.0.9
  * Add tasks for the Debian lister

 -- Nicolas Dandrimont <nicolas@dandrimont.eu>  Mon, 30 Oct 2017 14:20:58 +0100

swh-lister (0.0.8-1~swh1) unstable-swh; urgency=medium

  * Release swh.lister v0.0.8
  * Add versioned dependency on sqlalchemy

 -- Nicolas Dandrimont <nicolas@dandrimont.eu>  Fri, 13 Oct 2017 12:15:38 +0200

swh-lister (0.0.7-1~swh1) unstable-swh; urgency=medium

  * Release swh.lister version 0.0.7
  * Update packaging runes

 -- Nicolas Dandrimont <nicolas@dandrimont.eu>  Thu, 12 Oct 2017 18:07:52 +0200

swh-lister (0.0.6-1~swh1) unstable-swh; urgency=medium

  * Release swh.lister v0.0.6
  * Add new debian lister

 -- Nicolas Dandrimont <nicolas@dandrimont.eu>  Wed, 11 Oct 2017 17:59:47 +0200

swh-lister (0.0.5-1~swh1) unstable-swh; urgency=medium

  * Release swh.lister 0.0.5
  * Make the lister more generic
  * Add bitbucket lister
  * Update tasks to new swh.scheduler API

 -- Nicolas Dandrimont <nicolas@dandrimont.eu>  Mon, 12 Jun 2017 18:22:13 +0200

swh-lister (0.0.4-1~swh1) unstable-swh; urgency=medium

  * v0.0.4
  * Update storage configuration reading

 -- Antoine R. Dumont (@ardumont) <antoine.romain.dumont@gmail.com>  Thu, 15 Dec 2016 19:07:24 +0100

swh-lister (0.0.3-1~swh1) unstable-swh; urgency=medium

  * Release swh.lister.github v0.0.3
  * Generate swh.scheduler tasks and swh.storage origins on the fly
  * Use celery tasks to schedule own work

 -- Nicolas Dandrimont <nicolas@dandrimont.eu>  Thu, 20 Oct 2016 17:30:39 +0200

swh-lister (0.0.2-1~swh1) unstable-swh; urgency=medium

  * Release swh.lister.github 0.0.2
  * Move constants to a constants module to avoid circular imports

 -- Nicolas Dandrimont <nicolas@dandrimont.eu>  Thu, 17 Mar 2016 20:35:11 +0100

swh-lister (0.0.1-1~swh1) unstable-swh; urgency=medium

  * Initial release
  * Release swh.lister.github v0.0.1

 -- Nicolas Dandrimont <nicolas@dandrimont.eu>  Thu, 17 Mar 2016 19:01:20 +0100<|MERGE_RESOLUTION|>--- conflicted
+++ resolved
@@ -1,10 +1,3 @@
-<<<<<<< HEAD
-swh-lister (0.0.29-1~swh1~bpo9+1) stretch-swh; urgency=medium
-
-  * Rebuild for stretch-swh
-
- -- Software Heritage autobuilder (on jenkins-debian1) <jenkins@jenkins-debian1.internal.softwareheritage.org>  Wed, 26 Jun 2019 10:49:43 +0000
-=======
 swh-lister (0.0.30-1~swh1) unstable-swh; urgency=medium
 
   * New upstream release 0.0.30     - (tagged by Antoine R. Dumont
@@ -14,7 +7,6 @@
     for gitlab and cran listers.
 
  -- Software Heritage autobuilder (on jenkins-debian1) <jenkins@jenkins-debian1.internal.softwareheritage.org>  Wed, 26 Jun 2019 13:02:11 +0000
->>>>>>> 006dc535
 
 swh-lister (0.0.29-1~swh1) unstable-swh; urgency=medium
 
