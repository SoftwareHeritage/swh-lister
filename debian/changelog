<<<<<<< HEAD
swh-lister (0.0.27-1~swh1~bpo9+1) stretch-swh; urgency=medium

  * Rebuild for stretch-swh

 -- Software Heritage autobuilder (on jenkins-debian1) <jenkins@jenkins-debian1.internal.softwareheritage.org>  Tue, 18 Jun 2019 08:46:58 +0000
=======
swh-lister (0.0.28-1~swh1) unstable-swh; urgency=medium

  * New upstream release 0.0.28     - (tagged by Antoine R. Dumont
    (@ardumont) <antoine.romain.dumont@gmail.com> on 2019-06-20 12:00:09
    +0200)
  * Upstream changes:     - v0.0.28     - listers: Remove unused columns
    `origin_id` / `description`     - gnu-lister: Use origin-type as
    'tar' (and not 'gnu')     - phabricator: Remove unused code

 -- Software Heritage autobuilder (on jenkins-debian1) <jenkins@jenkins-debian1.internal.softwareheritage.org>  Thu, 20 Jun 2019 10:07:48 +0000
>>>>>>> aaaeb1df

swh-lister (0.0.27-1~swh1) unstable-swh; urgency=medium

  * New upstream release 0.0.27     - (tagged by Antoine R. Dumont
    (@ardumont) <antoine.romain.dumont@gmail.com> on 2019-06-18 10:27:09
    +0200)
  * Upstream changes:     - v0.0.27     - Unify lister tablenames to use
    consistently singular     - Add missing instance field to
    phabricator repository model

 -- Software Heritage autobuilder (on jenkins-debian1) <jenkins@jenkins-debian1.internal.softwareheritage.org>  Tue, 18 Jun 2019 08:44:38 +0000

swh-lister (0.0.26-1~swh1) unstable-swh; urgency=medium

  * New upstream release 0.0.26     - (tagged by Antoine R. Dumont
    (@ardumont) <antoine.romain.dumont@gmail.com> on 2019-06-17 17:53:33
    +0200)
  * Upstream changes:     - v0.0.26     - phabricator.lister: Use
    credentials setup from configuration file     - gitlab.lister:
    Remove request_params method override

 -- Software Heritage autobuilder (on jenkins-debian1) <jenkins@jenkins-debian1.internal.softwareheritage.org>  Mon, 17 Jun 2019 16:05:05 +0000

swh-lister (0.0.25-1~swh1) unstable-swh; urgency=medium

  * New upstream release 0.0.25     - (tagged by Antoine R. Dumont
    (@ardumont) <antoine.romain.dumont@gmail.com> on 2019-06-13 15:54:42
    +0200)
  * Upstream changes:     - v0.0.25     - Add new cran lister     -
    listers: Stop creating origins when scheduling new tasks

 -- Software Heritage autobuilder (on jenkins-debian1) <jenkins@jenkins-debian1.internal.softwareheritage.org>  Thu, 13 Jun 2019 13:59:30 +0000

swh-lister (0.0.24-1~swh1) unstable-swh; urgency=medium

  * New upstream release 0.0.24     - (tagged by Antoine R. Dumont
    (@ardumont) <antoine.romain.dumont@gmail.com> on 2019-06-12 12:02:54
    +0200)
  * Upstream changes:     - v0.0.24     - swh.lister.gnu: Add new gnu
    lister

 -- Software Heritage autobuilder (on jenkins-debian1) <jenkins@jenkins-debian1.internal.softwareheritage.org>  Wed, 12 Jun 2019 10:10:56 +0000

swh-lister (0.0.23-1~swh1) unstable-swh; urgency=medium

  * New upstream release 0.0.23     - (tagged by Antoine R. Dumont
    (@ardumont) <antoine.romain.dumont@gmail.com> on 2019-05-29 14:04:22
    +0200)
  * Upstream changes:     - v0.0.23     - lister: Unify credentials
    structure between listers

 -- Software Heritage autobuilder (on jenkins-debian1) <jenkins@jenkins-debian1.internal.softwareheritage.org>  Wed, 29 May 2019 12:10:51 +0000

swh-lister (0.0.22-1~swh1) unstable-swh; urgency=medium

  * New upstream release 0.0.22     - (tagged by Antoine Lambert
    <antoine.lambert@inria.fr> on 2019-05-23 10:59:39 +0200)
  * Upstream changes:     - version 0.0.22

 -- Software Heritage autobuilder (on jenkins-debian1) <jenkins@jenkins-debian1.internal.softwareheritage.org>  Thu, 23 May 2019 09:05:34 +0000

swh-lister (0.0.21-1~swh1) unstable-swh; urgency=medium

  * New upstream release 0.0.21     - (tagged by Antoine Lambert
    <antoine.lambert@inria.fr> on 2019-04-11 11:00:55 +0200)
  * Upstream changes:     - version 0.0.21

 -- Software Heritage autobuilder (on jenkins-debian1) <jenkins@jenkins-debian1.internal.softwareheritage.org>  Thu, 11 Apr 2019 09:05:30 +0000

swh-lister (0.0.20-1~swh1) unstable-swh; urgency=medium

  * New upstream release 0.0.20     - (tagged by Antoine R. Dumont
    (@ardumont) <antoine.romain.dumont@gmail.com> on 2019-02-14 10:50:06
    +0100)
  * Upstream changes:     - v0.0.20     - d/*: debian packaging files
    migrated to separated branches     - lister.cli: Fix spelling typo

 -- Software Heritage autobuilder (on jenkins-debian1) <jenkins@jenkins-debian1.internal.softwareheritage.org>  Thu, 14 Feb 2019 09:59:29 +0000

swh-lister (0.0.19-1~swh1) unstable-swh; urgency=medium

  * New upstream release 0.0.19     - (tagged by David Douard
    <david.douard@sdfa3.org> on 2019-02-07 17:36:33 +0100)
  * Upstream changes:     - v0.0.19

 -- Software Heritage autobuilder (on jenkins-debian1) <jenkins@jenkins-debian1.internal.softwareheritage.org>  Thu, 07 Feb 2019 16:42:39 +0000

swh-lister (0.0.18-1~swh1) unstable-swh; urgency=medium

  * v0.0.18
  * docs: add title and brief module description
  * gitlab.lister: Break asap when problem exists during fetch info
  * gitlab.lister: Do not expect gitlab instances to have credentials
  * setup: prepare for pypi upload
  * gitlab/models.py: drop unused import

 -- Antoine R. Dumont (@ardumont) <antoine.romain.dumont@gmail.com>  Mon, 08 Oct 2018 15:54:12 +0200

swh-lister (0.0.17-1~swh1) unstable-swh; urgency=medium

  * v0.0.17
  * Change pypi project url to use the /project api

 -- Antoine R. Dumont (@ardumont) <antoine.romain.dumont@gmail.com>  Tue, 18 Sep 2018 11:35:25 +0200

swh-lister (0.0.16-1~swh1) unstable-swh; urgency=medium

  * v0.0.16
  * Normalize PyPI name

 -- Antoine R. Dumont (@ardumont) <antoine.romain.dumont@gmail.com>  Fri, 14 Sep 2018 13:25:56 +0200

swh-lister (0.0.15-1~swh1) unstable-swh; urgency=medium

  * v0.0.15
  * Add pypi lister

 -- Antoine R. Dumont (@ardumont) <antoine.romain.dumont@gmail.com>  Thu, 06 Sep 2018 17:09:25 +0200

swh-lister (0.0.14-1~swh1) unstable-swh; urgency=medium

  * v0.0.14
  * core.lister_base: Batch create origins (storage) & tasks (scheduler)
  * swh.lister.cli: Add debian lister to the list of supported listers
  * README.md: Update to demo the lister debian run

 -- Antoine R. Dumont (@ardumont) <antoine.romain.dumont@gmail.com>  Tue, 31 Jul 2018 15:46:12 +0200

swh-lister (0.0.13-1~swh1) unstable-swh; urgency=medium

  * v0.0.13
  * Fix missing use cases when unable to retrieve information from the
    api
  * server
  * gitlab/lister: Allow specifying the number of elements to
  * read (default is 20, same as the current gitlab api)

 -- Antoine R. Dumont (@ardumont) <antoine.romain.dumont@gmail.com>  Fri, 20 Jul 2018 13:46:04 +0200

swh-lister (0.0.12-1~swh1) unstable-swh; urgency=medium

  * v0.0.12
  * swh.lister.gitlab.tasks: Use gitlab as instance name for gitlab.com
  * README.md: Add gitlab to the lister implementations referenced
  * core/lister_base: Remove unused import

 -- Antoine R. Dumont (@ardumont) <antoine.romain.dumont@gmail.com>  Thu, 19 Jul 2018 11:29:14 +0200

swh-lister (0.0.11-1~swh1) unstable-swh; urgency=medium

  * v0.0.11
  * lister/gitlab: Add gitlab lister
  * docs: Update documentation to demonstrate how to run a lister
    locally
  * core/lister: Make the listers' scheduler configuration adaptable
  * debian/*: Fix debian packaging tests

 -- Antoine R. Dumont (@ardumont) <antoine.romain.dumont@gmail.com>  Wed, 18 Jul 2018 14:16:56 +0200

swh-lister (0.0.10-1~swh1) unstable-swh; urgency=medium

  * Release swh.lister v0.0.10
  * Add missing task_queue attribute for debian listing tasks
  * Make sure tests run during build
  * Clean up runtime dependencies

 -- Nicolas Dandrimont <nicolas@dandrimont.eu>  Mon, 30 Oct 2017 17:37:25 +0100

swh-lister (0.0.9-1~swh1) unstable-swh; urgency=medium

  * Release swh.lister v0.0.9
  * Add tasks for the Debian lister

 -- Nicolas Dandrimont <nicolas@dandrimont.eu>  Mon, 30 Oct 2017 14:20:58 +0100

swh-lister (0.0.8-1~swh1) unstable-swh; urgency=medium

  * Release swh.lister v0.0.8
  * Add versioned dependency on sqlalchemy

 -- Nicolas Dandrimont <nicolas@dandrimont.eu>  Fri, 13 Oct 2017 12:15:38 +0200

swh-lister (0.0.7-1~swh1) unstable-swh; urgency=medium

  * Release swh.lister version 0.0.7
  * Update packaging runes

 -- Nicolas Dandrimont <nicolas@dandrimont.eu>  Thu, 12 Oct 2017 18:07:52 +0200

swh-lister (0.0.6-1~swh1) unstable-swh; urgency=medium

  * Release swh.lister v0.0.6
  * Add new debian lister

 -- Nicolas Dandrimont <nicolas@dandrimont.eu>  Wed, 11 Oct 2017 17:59:47 +0200

swh-lister (0.0.5-1~swh1) unstable-swh; urgency=medium

  * Release swh.lister 0.0.5
  * Make the lister more generic
  * Add bitbucket lister
  * Update tasks to new swh.scheduler API

 -- Nicolas Dandrimont <nicolas@dandrimont.eu>  Mon, 12 Jun 2017 18:22:13 +0200

swh-lister (0.0.4-1~swh1) unstable-swh; urgency=medium

  * v0.0.4
  * Update storage configuration reading

 -- Antoine R. Dumont (@ardumont) <antoine.romain.dumont@gmail.com>  Thu, 15 Dec 2016 19:07:24 +0100

swh-lister (0.0.3-1~swh1) unstable-swh; urgency=medium

  * Release swh.lister.github v0.0.3
  * Generate swh.scheduler tasks and swh.storage origins on the fly
  * Use celery tasks to schedule own work

 -- Nicolas Dandrimont <nicolas@dandrimont.eu>  Thu, 20 Oct 2016 17:30:39 +0200

swh-lister (0.0.2-1~swh1) unstable-swh; urgency=medium

  * Release swh.lister.github 0.0.2
  * Move constants to a constants module to avoid circular imports

 -- Nicolas Dandrimont <nicolas@dandrimont.eu>  Thu, 17 Mar 2016 20:35:11 +0100

swh-lister (0.0.1-1~swh1) unstable-swh; urgency=medium

  * Initial release
  * Release swh.lister.github v0.0.1

 -- Nicolas Dandrimont <nicolas@dandrimont.eu>  Thu, 17 Mar 2016 19:01:20 +0100<|MERGE_RESOLUTION|>--- conflicted
+++ resolved
@@ -1,10 +1,3 @@
-<<<<<<< HEAD
-swh-lister (0.0.27-1~swh1~bpo9+1) stretch-swh; urgency=medium
-
-  * Rebuild for stretch-swh
-
- -- Software Heritage autobuilder (on jenkins-debian1) <jenkins@jenkins-debian1.internal.softwareheritage.org>  Tue, 18 Jun 2019 08:46:58 +0000
-=======
 swh-lister (0.0.28-1~swh1) unstable-swh; urgency=medium
 
   * New upstream release 0.0.28     - (tagged by Antoine R. Dumont
@@ -15,7 +8,6 @@
     'tar' (and not 'gnu')     - phabricator: Remove unused code
 
  -- Software Heritage autobuilder (on jenkins-debian1) <jenkins@jenkins-debian1.internal.softwareheritage.org>  Thu, 20 Jun 2019 10:07:48 +0000
->>>>>>> aaaeb1df
 
 swh-lister (0.0.27-1~swh1) unstable-swh; urgency=medium
 
